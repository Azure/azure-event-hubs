/*
Microsoft Azure IoT Device Libraries
Copyright (c) Microsoft Corporation
All rights reserved. 
MIT License
Permission is hereby granted, free of charge, to any person obtaining a copy of this software and associated 
documentation files (the Software), to deal in the Software without restriction, including without limitation 
the rights to use, copy, modify, merge, publish, distribute, sublicense, and/or sell copies of the Software, 
and to permit persons to whom the Software is furnished to do so, subject to the following conditions:

The above copyright notice and this permission notice shall be included in all copies or substantial portions of the Software.

THE SOFTWARE IS PROVIDED *AS IS*, WITHOUT WARRANTY OF ANY KIND, EXPRESS OR IMPLIED, INCLUDING BUT NOT LIMITED 
TO THE WARRANTIES OF MERCHANTABILITY, FITNESS FOR A PARTICULAR PURPOSE AND NONINFRINGEMENT. IN NO EVENT SHALL 
THE AUTHORS OR COPYRIGHT HOLDERS BE LIABLE FOR ANY CLAIM, DAMAGES OR OTHER LIABILITY, WHETHER IN AN ACTION OF 
CONTRACT, TORT OR OTHERWISE, ARISING FROM, OUT OF OR IN CONNECTION WITH THE SOFTWARE OR THE USE OR OTHER DEALINGS 
IN THE SOFTWARE.
*/

#include <cstdlib>
#ifdef _CRTDBG_MAP_ALLOC
#include <crtdbg.h>
#endif

#include <signal.h>
#include <string.h>
#include "testrunnerswitcher.h"
#include "micromock.h"
#include "micromockcharstararenullterminatedstrings.h"

#include "eventhubclient_ll.h"
#include "azure_c_shared_utility/strings.h"
#include "connection_string_parser.h"
#include "azure_c_shared_utility/xio.h"
#include "azure_uamqp_c/connection.h"
#include "azure_uamqp_c/session.h"
#include "azure_uamqp_c/link.h"
#include "azure_uamqp_c/messaging.h"
#include "azure_uamqp_c/message.h"
#include "azure_uamqp_c/message_sender.h"
#include "azure_uamqp_c/sasl_mechanism.h"
#include "azure_uamqp_c/sasl_plain.h"
#include "azure_uamqp_c/saslclientio.h"
#include "version.h"
#include "azure_c_shared_utility/lock.h"
#include "azure_uamqp_c/amqp_definitions.h"
#include "azure_uamqp_c/amqpvalue.h"
#include "azure_c_shared_utility/platform.h"
#include "azure_c_shared_utility/doublylinkedlist.h"
#include "azure_c_shared_utility/tlsio.h"
#include "azure_c_shared_utility/map.h"
#include "azure_c_shared_utility/tickcounter.h"

DEFINE_MICROMOCK_ENUM_TO_STRING(EVENTHUBCLIENT_RESULT, EVENTHUBCLIENT_RESULT_VALUES);

DEFINE_MICROMOCK_ENUM_TO_STRING(EVENTHUBCLIENT_CONFIRMATION_RESULT, EVENTHUBCLIENT_CONFIRMATION_RESULT_VALUES);

#define GBALLOC_H

extern "C" int gballoc_init(void);
extern "C" void gballoc_deinit(void);
extern "C" void* gballoc_malloc(size_t size);
extern "C" void* gballoc_calloc(size_t nmemb, size_t size);
extern "C" void* gballoc_realloc(void* ptr, size_t size);
extern "C" void gballoc_free(void* ptr);

namespace BASEIMPLEMENTATION
{
    /*if malloc is defined as gballoc_malloc at this moment, there'd be serious trouble*/
#define Lock(x) (LOCK_OK + gballocState - gballocState) /*compiler warning about constant in if condition*/
#define Unlock(x) (LOCK_OK + gballocState - gballocState)
#define Lock_Init() (LOCK_HANDLE)0x42
#define Lock_Deinit(x) (LOCK_OK + gballocState - gballocState)
#include "gballoc.c"
#undef Lock
#undef Unlock
#undef Lock_Init
#undef Lock_Deinit

#include "doublylinkedlist.c"
};

static MICROMOCK_MUTEX_HANDLE g_testByTest;
EVENTHUBCLIENT_CONFIRMATION_RESULT g_confirmationResult;
static uint64_t g_tickcounter_value = 1000;

#define TEST_CONNSTR_HANDLE         (STRING_HANDLE)0x46
#define DUMMY_STRING_HANDLE         (STRING_HANDLE)0x47
#define TEST_HOSTNAME_STRING_HANDLE (STRING_HANDLE)0x48
#define TEST_KEYNAME_STRING_HANDLE  (STRING_HANDLE)0x49
#define TEST_KEY_STRING_HANDLE      (STRING_HANDLE)0x4A
#define TEST_TARGET_STRING_HANDLE   (STRING_HANDLE)0x4B
#define TEST_CONNSTR_MAP_HANDLE     (MAP_HANDLE)0x50

#define TEST_CLONED_EVENTDATA_HANDLE_1     (EVENTDATA_HANDLE)0x4240
#define TEST_CLONED_EVENTDATA_HANDLE_2     (EVENTDATA_HANDLE)0x4241

#define TEST_EVENTDATA_HANDLE     (EVENTDATA_HANDLE)0x4243
#define TEST_EVENTDATA_HANDLE_1   (EVENTDATA_HANDLE)0x4244
#define TEST_EVENTDATA_HANDLE_2   (EVENTDATA_HANDLE)0x4245

#define TEST_STRING_TOKENIZER_HANDLE (STRING_TOKENIZER_HANDLE)0x48
#define TEST_MAP_HANDLE (MAP_HANDLE)0x49
#define MICROSOFT_MESSAGE_FORMAT 0x80013700

#define CONNECTION_STRING "Endpoint=sb://servicebusName.servicebus.windows.net/;SharedAccessKeyName=RootManageSharedAccessKey;SharedAccessKey=icT5kKsJr/Dw7oZveq7OPsSxu5Trmr6aiWlgI5zIT/8="
#define TEST_EVENTHUB_PATH "eventHubName"
#define TEST_ENDPOINT "sb://servicebusName.servicebus.windows.net"
#define TEST_HOSTNAME "servicebusName.servicebus.windows.net"
#define TEST_KEYNAME "RootManageSharedAccessKey"
#define TEST_KEY "icT5kKsJr/Dw7oZveq7OPsSxu5Trmr6aiWlgI5zIT/8="

static ON_MESSAGE_SENDER_STATE_CHANGED saved_on_message_sender_state_changed;
static void* saved_message_sender_context;

static const AMQP_VALUE TEST_PROPERTY_1_KEY_AMQP_VALUE = (AMQP_VALUE)0x5001;
static const AMQP_VALUE TEST_PROPERTY_1_VALUE_AMQP_VALUE = (AMQP_VALUE)0x5002;
static const AMQP_VALUE TEST_PROPERTY_2_KEY_AMQP_VALUE = (AMQP_VALUE)0x5003;
static const AMQP_VALUE TEST_PROPERTY_2_VALUE_AMQP_VALUE = (AMQP_VALUE)0x5004;
static const AMQP_VALUE TEST_UAMQP_MAP = (AMQP_VALUE)0x5004;

static const AMQP_VALUE DUMMY_APPLICATION_PROPERTIES = (AMQP_VALUE)0x6001;
static const AMQP_VALUE TEST_APPLICATION_PROPERTIES_1 = (AMQP_VALUE)0x6002;
static const AMQP_VALUE TEST_APPLICATION_PROPERTIES_2 = (AMQP_VALUE)0x6003;
static const AMQP_VALUE DUMMY_DATA = (AMQP_VALUE)0x7001;
static const AMQP_VALUE TEST_DATA_1 = (AMQP_VALUE)0x7002;
static const AMQP_VALUE TEST_DATA_2 = (AMQP_VALUE)0x7003;
static const AMQP_VALUE PARTITION_MAP = (AMQP_VALUE)0x7004;
static const AMQP_VALUE PARTITION_NAME = (AMQP_VALUE)0x7005;
static const AMQP_VALUE PARTITION_STRING_VALUE = (AMQP_VALUE)0x7006;
static const AMQP_VALUE PARTITION_ANNOTATION = (AMQP_VALUE)0x7007;

static const char* const no_property_keys[] = { "test_property_key" };
static const char* const no_property_values[] = { "test_property_value" };
static const char* const* no_property_keys_ptr = no_property_keys;
static const char* const* no_property_values_ptr = no_property_values;
static size_t no_property_size = 0;

static unsigned char* g_expected_encoded_buffer[3];
static size_t g_expected_encoded_length[3];
static size_t g_expected_encoded_counter;

static const char* TEXT_MESSAGE = "Hello From EventHubClient Unit Tests";
static const char* TEST_CHAR = "TestChar";
static const char* PARTITION_KEY_VALUE = "PartitionKeyValue";
static const char* PARTITION_KEY_EMPTY_VALUE = "";
static const char* PARTITION_KEY_NAME = "x-opt-partition-key";
static const char* PROPERTY_NAME = "PropertyName";
static const char TEST_STRING_VALUE[] = "Property_String_Value_1";
static const char TEST_STRING_VALUE2[] = "Property_String_Value_2";

static const char* TEST_PROPERTY_KEY[] = {"Key1", "Key2"};
static const char* TEST_PROPERTY_VALUE[] = {"Value1", "Value2"};

static const int BUFFER_SIZE = 8;
static bool g_setProperty = false;
static bool g_includeProperties = false;
static DLIST_ENTRY* saved_pending_list;

static size_t g_currentEventClone_call;
static size_t g_whenShallEventClone_fail;

typedef struct CALLBACK_CONFIRM_INFO
{
    sig_atomic_t successCounter;
    sig_atomic_t totalCalls;
} CALLBACK_CONFIRM_INFO;

static ON_MESSAGE_SEND_COMPLETE saved_on_message_send_complete;
static void* saved_on_message_send_complete_context;

static const XIO_HANDLE DUMMY_IO_HANDLE = (XIO_HANDLE)0x4342;
static const XIO_HANDLE TEST_TLSIO_HANDLE = (XIO_HANDLE)0x4343;
static const XIO_HANDLE TEST_SASLCLIENTIO_HANDLE = (XIO_HANDLE)0x4344;
static const CONNECTION_HANDLE TEST_CONNECTION_HANDLE = (CONNECTION_HANDLE)0x4243;
static const SESSION_HANDLE TEST_SESSION_HANDLE = (SESSION_HANDLE)0x4244;
static const LINK_HANDLE TEST_LINK_HANDLE = (LINK_HANDLE)0x4245;
static const AMQP_VALUE TEST_SOURCE_AMQP_VALUE = (AMQP_VALUE)0x4246;
static const AMQP_VALUE TEST_TARGET_AMQP_VALUE = (AMQP_VALUE)0x4247;
static const MESSAGE_HANDLE TEST_MESSAGE_HANDLE = (MESSAGE_HANDLE)0x4248;
static const MESSAGE_SENDER_HANDLE TEST_MESSAGE_SENDER_HANDLE = (MESSAGE_SENDER_HANDLE)0x4249;
static const SASL_MECHANISM_HANDLE TEST_SASL_MECHANISM_HANDLE = (SASL_MECHANISM_HANDLE)0x4250;
static const IO_INTERFACE_DESCRIPTION* TEST_SASLCLIENTIO_INTERFACE_DESCRIPTION = (const IO_INTERFACE_DESCRIPTION*)0x4251;
static const SASL_MECHANISM_INTERFACE_DESCRIPTION* TEST_SASLPLAIN_INTERFACE_DESCRIPTION = (const SASL_MECHANISM_INTERFACE_DESCRIPTION*)0x4252;
static const IO_INTERFACE_DESCRIPTION* TEST_TLSIO_INTERFACE_DESCRIPTION = (const IO_INTERFACE_DESCRIPTION*)0x4253;
static const AMQP_VALUE TEST_MAP_AMQP_VALUE = (AMQP_VALUE)0x4254;
static const AMQP_VALUE TEST_STRING_AMQP_VALUE = (AMQP_VALUE)0x4255;
static TICK_COUNTER_HANDLE TICK_COUNT_HANDLE_TEST = (TICK_COUNTER_HANDLE)0x4256;

static SASL_PLAIN_CONFIG* saved_sasl_mechanism_create_parameters;
static TLSIO_CONFIG* saved_tlsio_parameters;
static SASLCLIENTIO_CONFIG* saved_saslclientio_parameters;

std::ostream& operator<<(std::ostream& left, const BINARY_DATA& binary_data)
{
    std::ios::fmtflags f(left.flags());
    left << std::hex;
    for (size_t i = 0; i < binary_data.length; i++)
    {
        left << binary_data.bytes[i];
    }
    left.flags(f);
    return left;
}

static bool operator==(const BINARY_DATA left, const BINARY_DATA& right)
{
    if (left.length != right.length)
    {
        return false;
    }
    else
    {
        return memcmp(left.bytes, right.bytes, left.length) == 0;
    }
}

std::ostream& operator<<(std::ostream& left, const amqp_binary& binary)
{
    std::ios::fmtflags f(left.flags());
    left << std::hex;
    for (size_t i = 0; i < binary.length; i++)
    {
        left << ((const unsigned char*)binary.bytes)[i];
    }
    left.flags(f);
    return left;
}

static bool operator==(const amqp_binary left, const amqp_binary& right)
{
    if (left.length != right.length)
    {
        return false;
    }
    else
    {
        return memcmp(left.bytes, right.bytes, left.length) == 0;
    }
}

TYPED_MOCK_CLASS(CEventHubClientLLMocks, CGlobalMock)
{
public:
    /* xio mocks */
    MOCK_STATIC_METHOD_2(, XIO_HANDLE, xio_create, const IO_INTERFACE_DESCRIPTION*, io_interface_description, const void*, io_create_parameters)
        if (saved_tlsio_parameters == NULL)
        {
            saved_tlsio_parameters = (TLSIO_CONFIG*)malloc(sizeof(TLSIO_CONFIG));
            saved_tlsio_parameters->port = ((TLSIO_CONFIG*)io_create_parameters)->port;
            saved_tlsio_parameters->hostname = (char*)malloc(strlen(((TLSIO_CONFIG*)io_create_parameters)->hostname) + 1);
            (void)strcpy((char*)saved_tlsio_parameters->hostname, ((TLSIO_CONFIG*)io_create_parameters)->hostname);
        }
        else
        {
            saved_saslclientio_parameters = (SASLCLIENTIO_CONFIG*)malloc(sizeof(SASLCLIENTIO_CONFIG));
            saved_saslclientio_parameters->sasl_mechanism = ((SASLCLIENTIO_CONFIG*)io_create_parameters)->sasl_mechanism;
            saved_saslclientio_parameters->underlying_io = ((SASLCLIENTIO_CONFIG*)io_create_parameters)->underlying_io;
        }
    MOCK_METHOD_END(XIO_HANDLE, DUMMY_IO_HANDLE);
    MOCK_STATIC_METHOD_1(, void, xio_destroy, XIO_HANDLE, xio)
    MOCK_VOID_METHOD_END();

    /* connection mocks */
    MOCK_STATIC_METHOD_5(, CONNECTION_HANDLE, connection_create, XIO_HANDLE, xio, const char*, hostname, const char*, container_id, ON_NEW_ENDPOINT, on_new_endpoint, void*, callback_context)
    MOCK_METHOD_END(CONNECTION_HANDLE, TEST_CONNECTION_HANDLE);
    MOCK_STATIC_METHOD_1(, void, connection_destroy, CONNECTION_HANDLE, connection)
    MOCK_VOID_METHOD_END();
    MOCK_STATIC_METHOD_1(, void, connection_dowork, CONNECTION_HANDLE, connection)
    MOCK_VOID_METHOD_END();
    MOCK_STATIC_METHOD_2(, void, connection_set_trace, CONNECTION_HANDLE, connection, bool, traceOn)
    MOCK_VOID_METHOD_END();

    /* session mocks */
    MOCK_STATIC_METHOD_3(, SESSION_HANDLE, session_create, CONNECTION_HANDLE, connection, ON_LINK_ATTACHED, on_link_attached, void*, callback_context)
    MOCK_METHOD_END(SESSION_HANDLE, TEST_SESSION_HANDLE);
    MOCK_STATIC_METHOD_1(, void, session_destroy, SESSION_HANDLE, session)
    MOCK_VOID_METHOD_END();
    MOCK_STATIC_METHOD_2(, int, session_set_outgoing_window, SESSION_HANDLE, session, uint32_t, outgoing_window)
    MOCK_METHOD_END(int, 0);

    /* link mocks */
    MOCK_STATIC_METHOD_5(, LINK_HANDLE, link_create, SESSION_HANDLE, session, const char*, name, role, _role, AMQP_VALUE, source, AMQP_VALUE, target)
    MOCK_METHOD_END(LINK_HANDLE, TEST_LINK_HANDLE);
    MOCK_STATIC_METHOD_1(, void, link_destroy, LINK_HANDLE, handle)
    MOCK_VOID_METHOD_END();
    MOCK_STATIC_METHOD_2(, int, link_set_snd_settle_mode, LINK_HANDLE, link, sender_settle_mode, snd_settle_mode)
    MOCK_METHOD_END(int, 0);
    MOCK_STATIC_METHOD_2(, int, link_set_max_message_size, LINK_HANDLE, link, uint64_t, max_message_size)
    MOCK_METHOD_END(int, 0);

    /* messaging mocks */
    MOCK_STATIC_METHOD_1(, AMQP_VALUE, messaging_create_source, const char*, address)
    MOCK_METHOD_END(AMQP_VALUE, TEST_SOURCE_AMQP_VALUE);
    MOCK_STATIC_METHOD_1(, AMQP_VALUE, messaging_create_target, const char*, address)
    MOCK_METHOD_END(AMQP_VALUE, TEST_TARGET_AMQP_VALUE);

    /* message mocks */
    MOCK_STATIC_METHOD_0(, MESSAGE_HANDLE, message_create);
    MOCK_METHOD_END(MESSAGE_HANDLE, TEST_MESSAGE_HANDLE);
    MOCK_STATIC_METHOD_1(, void, message_destroy, MESSAGE_HANDLE, message)
    MOCK_VOID_METHOD_END();
    MOCK_STATIC_METHOD_2(, int, message_set_application_properties, MESSAGE_HANDLE, message, AMQP_VALUE, application_properties);
    MOCK_METHOD_END(int, 0);
    MOCK_STATIC_METHOD_2(, int, message_add_body_amqp_data, MESSAGE_HANDLE, message, BINARY_DATA, binary_data);
    MOCK_METHOD_END(int, 0);
    MOCK_STATIC_METHOD_2(, int, message_set_message_format, MESSAGE_HANDLE, message, uint32_t, message_format)
    MOCK_METHOD_END(int, 0);

    /* messagesender mocks */
    MOCK_STATIC_METHOD_3(, MESSAGE_SENDER_HANDLE, messagesender_create, LINK_HANDLE, link, ON_MESSAGE_SENDER_STATE_CHANGED, on_message_sender_state_changed, void*, context);
        saved_on_message_sender_state_changed = on_message_sender_state_changed;
        saved_message_sender_context = context;
    MOCK_METHOD_END(MESSAGE_SENDER_HANDLE, TEST_MESSAGE_SENDER_HANDLE);
    MOCK_STATIC_METHOD_1(, void, messagesender_destroy, MESSAGE_SENDER_HANDLE, message_sender);
    MOCK_VOID_METHOD_END();
    MOCK_STATIC_METHOD_1(, int, messagesender_open, MESSAGE_SENDER_HANDLE, message_sender);
    MOCK_METHOD_END(int, 0);
    MOCK_STATIC_METHOD_1(, int, messagesender_close, MESSAGE_SENDER_HANDLE, message_sender);
    MOCK_METHOD_END(int, 0);
    MOCK_STATIC_METHOD_4(, int, messagesender_send, MESSAGE_SENDER_HANDLE, message_sender, MESSAGE_HANDLE, message, ON_MESSAGE_SEND_COMPLETE, on_message_send_complete, void*, callback_context);
        saved_on_message_send_complete = on_message_send_complete;
        saved_on_message_send_complete_context = callback_context;
    MOCK_METHOD_END(int, 0);

    /* saslmechanism mocks */
    MOCK_STATIC_METHOD_2(, SASL_MECHANISM_HANDLE, saslmechanism_create, const SASL_MECHANISM_INTERFACE_DESCRIPTION*, sasl_mechanism_interface_description, void*, sasl_mechanism_create_parameters);
        saved_sasl_mechanism_create_parameters = (SASL_PLAIN_CONFIG*)malloc(sizeof(SASL_PLAIN_CONFIG));
        if (((SASL_PLAIN_CONFIG*)sasl_mechanism_create_parameters)->authcid == NULL)
        {
            saved_sasl_mechanism_create_parameters->authcid = NULL;
        }
        else
        {
            saved_sasl_mechanism_create_parameters->authcid = (char*)malloc(strlen(((SASL_PLAIN_CONFIG*)sasl_mechanism_create_parameters)->authcid) + 1);
            (void)strcpy((char*)saved_sasl_mechanism_create_parameters->authcid, ((SASL_PLAIN_CONFIG*)sasl_mechanism_create_parameters)->authcid);
        }
        if (((SASL_PLAIN_CONFIG*)sasl_mechanism_create_parameters)->authzid == NULL)
        {
            saved_sasl_mechanism_create_parameters->authzid = NULL;
        }
        else
        {
            saved_sasl_mechanism_create_parameters->authzid = (char*)malloc(strlen(((SASL_PLAIN_CONFIG*)sasl_mechanism_create_parameters)->authzid) + 1);
            (void)strcpy((char*)saved_sasl_mechanism_create_parameters->authzid, ((SASL_PLAIN_CONFIG*)sasl_mechanism_create_parameters)->authzid);
        }
        if (((SASL_PLAIN_CONFIG*)sasl_mechanism_create_parameters)->passwd == NULL)
        {
            saved_sasl_mechanism_create_parameters->passwd = NULL;
        }
        else
        {
            saved_sasl_mechanism_create_parameters->passwd = (char*)malloc(strlen(((SASL_PLAIN_CONFIG*)sasl_mechanism_create_parameters)->passwd) + 1);
            (void)strcpy((char*)saved_sasl_mechanism_create_parameters->passwd, ((SASL_PLAIN_CONFIG*)sasl_mechanism_create_parameters)->passwd);
        }
    MOCK_METHOD_END(SASL_MECHANISM_HANDLE, TEST_SASL_MECHANISM_HANDLE);
    MOCK_STATIC_METHOD_1(, void, saslmechanism_destroy, SASL_MECHANISM_HANDLE, sasl_mechanism);
    MOCK_VOID_METHOD_END();

    /* saslclientio mocks */
    MOCK_STATIC_METHOD_0(, const IO_INTERFACE_DESCRIPTION*, saslclientio_get_interface_description);
    MOCK_METHOD_END(const IO_INTERFACE_DESCRIPTION*, TEST_SASLCLIENTIO_INTERFACE_DESCRIPTION);

    /* saslplain mocks */
    MOCK_STATIC_METHOD_0(, const SASL_MECHANISM_INTERFACE_DESCRIPTION*, saslplain_get_interface);
    MOCK_METHOD_END(const SASL_MECHANISM_INTERFACE_DESCRIPTION*, TEST_SASLPLAIN_INTERFACE_DESCRIPTION);

    /* platform mocks */
    MOCK_STATIC_METHOD_0(, const IO_INTERFACE_DESCRIPTION*, platform_get_default_tlsio);
    MOCK_METHOD_END(const IO_INTERFACE_DESCRIPTION*, TEST_TLSIO_INTERFACE_DESCRIPTION);

    /* amqpvalue mocks */
    MOCK_STATIC_METHOD_0(, AMQP_VALUE, amqpvalue_create_map)
    MOCK_METHOD_END(AMQP_VALUE, TEST_MAP_AMQP_VALUE)
    MOCK_STATIC_METHOD_1(, AMQP_VALUE, amqpvalue_create_string, const char*, value)
    MOCK_METHOD_END(AMQP_VALUE, TEST_STRING_AMQP_VALUE)
    MOCK_STATIC_METHOD_1(, AMQP_VALUE, amqpvalue_create_symbol, const char*, value)
    MOCK_METHOD_END(AMQP_VALUE, TEST_STRING_AMQP_VALUE)
    MOCK_STATIC_METHOD_1(, AMQP_VALUE, amqpvalue_create_message_annotations, message_annotations, value)
    MOCK_METHOD_END(AMQP_VALUE, TEST_STRING_AMQP_VALUE)
    MOCK_STATIC_METHOD_2(, int, message_set_message_annotations, MESSAGE_HANDLE, message, annotations, message_annotations)
    MOCK_METHOD_END(int, 0);
    MOCK_STATIC_METHOD_3(, int, amqpvalue_set_map_value, AMQP_VALUE, map, AMQP_VALUE, key, AMQP_VALUE, value)
    MOCK_METHOD_END(int, 0);
    MOCK_STATIC_METHOD_1(, void, amqpvalue_destroy, AMQP_VALUE, value)
    MOCK_VOID_METHOD_END();
    MOCK_STATIC_METHOD_3(, int, amqpvalue_encode, AMQP_VALUE, value, AMQPVALUE_ENCODER_OUTPUT, encoder_output, void*, context)
        encoder_output(context, g_expected_encoded_buffer[g_expected_encoded_counter], g_expected_encoded_length[g_expected_encoded_counter]);
        g_expected_encoded_counter++;
    MOCK_METHOD_END(int, 0);
    MOCK_STATIC_METHOD_2(, int, amqpvalue_get_encoded_size, AMQP_VALUE, value, size_t*, encoded_size)
    MOCK_METHOD_END(int, 0);
    MOCK_STATIC_METHOD_1(, AMQP_VALUE, amqpvalue_create_application_properties, AMQP_VALUE, value)
    MOCK_METHOD_END(AMQP_VALUE, DUMMY_APPLICATION_PROPERTIES);
    MOCK_STATIC_METHOD_1(, AMQP_VALUE, amqpvalue_create_data, data, value)
    MOCK_METHOD_END(AMQP_VALUE, DUMMY_DATA);

    /* map mocks */
    MOCK_STATIC_METHOD_2(, const char*, Map_GetValueFromKey, MAP_HANDLE, handle, const char*, key)
    MOCK_METHOD_END(const char*, NULL);
    MOCK_STATIC_METHOD_1(, void, Map_Destroy, MAP_HANDLE, handle)
    MOCK_VOID_METHOD_END();

    /* connectionstringparser mocks */
    MOCK_STATIC_METHOD_1(, MAP_HANDLE, connectionstringparser_parse, STRING_HANDLE, connection_string)
    MOCK_METHOD_END(MAP_HANDLE, TEST_CONNSTR_MAP_HANDLE);

    /* gballoc mocks */
    MOCK_STATIC_METHOD_1(, void*, gballoc_malloc, size_t, size)
    MOCK_METHOD_END(void*, BASEIMPLEMENTATION::gballoc_malloc(size));

    MOCK_STATIC_METHOD_2(, void*, gballoc_realloc, void*, ptr, size_t, size)
        MOCK_METHOD_END(void*, BASEIMPLEMENTATION::gballoc_realloc(ptr, size));

    MOCK_STATIC_METHOD_1(, void, gballoc_free, void*, ptr)
        BASEIMPLEMENTATION::gballoc_free(ptr);
    MOCK_VOID_METHOD_END()

        /* DoublyLinkedList mocks */
    MOCK_STATIC_METHOD_1(, void, DList_InitializeListHead, PDLIST_ENTRY, listHead)
        saved_pending_list = listHead;
        BASEIMPLEMENTATION::DList_InitializeListHead(listHead);
    MOCK_VOID_METHOD_END()

    MOCK_STATIC_METHOD_1(, int, DList_IsListEmpty, PDLIST_ENTRY, listHead)
        int result2 = BASEIMPLEMENTATION::DList_IsListEmpty(listHead);
    MOCK_METHOD_END(int, result2)

    MOCK_STATIC_METHOD_2(, void, DList_InsertTailList, PDLIST_ENTRY, listHead, PDLIST_ENTRY, listEntry)
        BASEIMPLEMENTATION::DList_InsertTailList(listHead, listEntry);
    MOCK_VOID_METHOD_END()

    MOCK_STATIC_METHOD_2(, void, DList_AppendTailList, PDLIST_ENTRY, listHead, PDLIST_ENTRY, ListToAppend)
        BASEIMPLEMENTATION::DList_AppendTailList(listHead, ListToAppend);
    MOCK_VOID_METHOD_END()

    MOCK_STATIC_METHOD_1(, int, DList_RemoveEntryList, PDLIST_ENTRY, listEntry)
        int result2 = BASEIMPLEMENTATION::DList_RemoveEntryList(listEntry);
    MOCK_METHOD_END(int, result2)

    MOCK_STATIC_METHOD_1(, PDLIST_ENTRY, DList_RemoveHeadList, PDLIST_ENTRY, listHead)
        PDLIST_ENTRY entry = BASEIMPLEMENTATION::DList_RemoveHeadList(listHead);
    MOCK_METHOD_END(PDLIST_ENTRY, entry)

    /* EventData Mocks */
    MOCK_STATIC_METHOD_2(, EVENTDATA_HANDLE, EventData_CreateWithNewMemory, const unsigned char*, data, size_t, length)
    MOCK_METHOD_END(EVENTDATA_HANDLE, (EVENTDATA_HANDLE)BASEIMPLEMENTATION::gballoc_malloc(1))

    MOCK_STATIC_METHOD_3(, EVENTDATA_RESULT, EventData_GetData, EVENTDATA_HANDLE, eventDataHandle, const unsigned char**, data, size_t*, dataLength)
    MOCK_METHOD_END(EVENTDATA_RESULT, EVENTDATA_OK)

    MOCK_STATIC_METHOD_1(, void, EventData_Destroy, EVENTDATA_HANDLE, eventDataHandle)
    MOCK_VOID_METHOD_END()

    MOCK_STATIC_METHOD_1(, const char*, EventData_GetPartitionKey, EVENTDATA_HANDLE, eventDataHandle)
    MOCK_METHOD_END(const char*, NULL)

    MOCK_STATIC_METHOD_1(, MAP_HANDLE, EventData_Properties, EVENTDATA_HANDLE, eventDataHandle)
    MOCK_METHOD_END(MAP_HANDLE, TEST_MAP_HANDLE)

    MOCK_STATIC_METHOD_1(, EVENTDATA_HANDLE, EventData_Clone, EVENTDATA_HANDLE, eventDataHandle)
    MOCK_METHOD_END(EVENTDATA_HANDLE, TEST_CLONED_EVENTDATA_HANDLE_1)

    MOCK_STATIC_METHOD_4(, MAP_RESULT, Map_GetInternals, MAP_HANDLE, handle, const char*const**, keys, const char*const**, values, size_t*, count)
        if (g_includeProperties)
        {
            *keys = TEST_PROPERTY_KEY;
            *values = TEST_PROPERTY_VALUE;
            *count = 2;
        }
    MOCK_METHOD_END(MAP_RESULT, MAP_OK)

    /* Version Mocks */
    MOCK_STATIC_METHOD_0(, const char*, EventHubClient_GetVersionString)
    MOCK_METHOD_END(const char*, nullptr);

    /* STRING Mocks */
    MOCK_STATIC_METHOD_1(, STRING_HANDLE, STRING_clone, STRING_HANDLE, handle);
    MOCK_METHOD_END(STRING_HANDLE, DUMMY_STRING_HANDLE)

    MOCK_STATIC_METHOD_1(, STRING_HANDLE, STRING_construct, const char*, psz)
    MOCK_METHOD_END(STRING_HANDLE, DUMMY_STRING_HANDLE)

    MOCK_STATIC_METHOD_2(, STRING_HANDLE, STRING_construct_n, const char*, psz, size_t, n)
    MOCK_METHOD_END(STRING_HANDLE, DUMMY_STRING_HANDLE)

    MOCK_STATIC_METHOD_2(, int, STRING_concat, STRING_HANDLE, handle, const char*, s2)
    MOCK_METHOD_END(int, 0)

    MOCK_STATIC_METHOD_2(, int, STRING_concat_with_STRING, STRING_HANDLE, s1, STRING_HANDLE, s2)
    MOCK_METHOD_END(int, 0)

    MOCK_STATIC_METHOD_1(, void, STRING_delete, STRING_HANDLE, handle)
    MOCK_VOID_METHOD_END()

    MOCK_STATIC_METHOD_1(, const char*, STRING_c_str, STRING_HANDLE, s)
    MOCK_METHOD_END(const char*, TEST_CHAR)

    MOCK_STATIC_METHOD_0(, STRING_HANDLE, STRING_new)
    MOCK_METHOD_END(STRING_HANDLE, DUMMY_STRING_HANDLE);

    MOCK_STATIC_METHOD_2(, void, sendAsyncConfirmationCallback, EVENTHUBCLIENT_CONFIRMATION_RESULT, result2, void*, userContextCallback)
    MOCK_VOID_METHOD_END()

    MOCK_STATIC_METHOD_0(, TICK_COUNTER_HANDLE, tickcounter_create)
    MOCK_METHOD_END(TICK_COUNTER_HANDLE, TICK_COUNT_HANDLE_TEST)

    MOCK_STATIC_METHOD_1(, void, tickcounter_destroy, TICK_COUNTER_HANDLE, tick_counter);
    MOCK_VOID_METHOD_END()
        
    MOCK_STATIC_METHOD_2(, int, tickcounter_get_current_ms, TICK_COUNTER_HANDLE, tick_counter, uint64_t*, current_ms);
        *current_ms = g_tickcounter_value;
    MOCK_METHOD_END(int, 0)
};

DECLARE_GLOBAL_MOCK_METHOD_2(CEventHubClientLLMocks, , XIO_HANDLE, xio_create, const IO_INTERFACE_DESCRIPTION*, io_interface_description, const void*, io_create_parameters);
DECLARE_GLOBAL_MOCK_METHOD_1(CEventHubClientLLMocks, , void, xio_destroy, XIO_HANDLE, xio);

DECLARE_GLOBAL_MOCK_METHOD_5(CEventHubClientLLMocks, , CONNECTION_HANDLE, connection_create, XIO_HANDLE, xio, const char*, hostname, const char*, container_id, ON_NEW_ENDPOINT, on_new_endpoint, void*, callback_context);
DECLARE_GLOBAL_MOCK_METHOD_1(CEventHubClientLLMocks, , void, connection_destroy, CONNECTION_HANDLE, connection);
DECLARE_GLOBAL_MOCK_METHOD_1(CEventHubClientLLMocks, , void, connection_dowork, CONNECTION_HANDLE, connection);
DECLARE_GLOBAL_MOCK_METHOD_2(CEventHubClientLLMocks, , void, connection_set_trace, CONNECTION_HANDLE, connection, bool, traceOn);

DECLARE_GLOBAL_MOCK_METHOD_3(CEventHubClientLLMocks, , SESSION_HANDLE, session_create, CONNECTION_HANDLE, connection, ON_LINK_ATTACHED, on_link_attached, void*, callback_context);
DECLARE_GLOBAL_MOCK_METHOD_1(CEventHubClientLLMocks, , void, session_destroy, SESSION_HANDLE, session);
DECLARE_GLOBAL_MOCK_METHOD_2(CEventHubClientLLMocks, , int, session_set_outgoing_window, SESSION_HANDLE, session, uint32_t, outgoing_window);

DECLARE_GLOBAL_MOCK_METHOD_5(CEventHubClientLLMocks, , LINK_HANDLE, link_create, SESSION_HANDLE, session, const char*, name, role, role, AMQP_VALUE, source, AMQP_VALUE, target);
DECLARE_GLOBAL_MOCK_METHOD_1(CEventHubClientLLMocks, , void, link_destroy, LINK_HANDLE, handle);
DECLARE_GLOBAL_MOCK_METHOD_2(CEventHubClientLLMocks, , int, link_set_snd_settle_mode, LINK_HANDLE, link, sender_settle_mode, snd_settle_mode);
DECLARE_GLOBAL_MOCK_METHOD_2(CEventHubClientLLMocks, , int, link_set_max_message_size, LINK_HANDLE, link, uint64_t, max_message_size);

DECLARE_GLOBAL_MOCK_METHOD_1(CEventHubClientLLMocks, , AMQP_VALUE, messaging_create_source, const char*, address);
DECLARE_GLOBAL_MOCK_METHOD_1(CEventHubClientLLMocks, , AMQP_VALUE, messaging_create_target, const char*, address);

DECLARE_GLOBAL_MOCK_METHOD_0(CEventHubClientLLMocks, , MESSAGE_HANDLE, message_create);
DECLARE_GLOBAL_MOCK_METHOD_1(CEventHubClientLLMocks, , void, message_destroy, MESSAGE_HANDLE, message);
DECLARE_GLOBAL_MOCK_METHOD_2(CEventHubClientLLMocks, , int, message_set_application_properties, MESSAGE_HANDLE, message, AMQP_VALUE, application_properties);
DECLARE_GLOBAL_MOCK_METHOD_2(CEventHubClientLLMocks, , int, message_add_body_amqp_data, MESSAGE_HANDLE, message, BINARY_DATA, binary_data);
DECLARE_GLOBAL_MOCK_METHOD_2(CEventHubClientLLMocks, , int, message_set_message_format, MESSAGE_HANDLE, message, uint32_t, message_format);

DECLARE_GLOBAL_MOCK_METHOD_3(CEventHubClientLLMocks, , MESSAGE_SENDER_HANDLE, messagesender_create, LINK_HANDLE, link, ON_MESSAGE_SENDER_STATE_CHANGED, on_message_sender_state_changed, void*, context);
DECLARE_GLOBAL_MOCK_METHOD_1(CEventHubClientLLMocks, , void, messagesender_destroy, MESSAGE_SENDER_HANDLE, message_sender);
DECLARE_GLOBAL_MOCK_METHOD_1(CEventHubClientLLMocks, , int, messagesender_open, MESSAGE_SENDER_HANDLE, message_sender);
DECLARE_GLOBAL_MOCK_METHOD_1(CEventHubClientLLMocks, , int, messagesender_close, MESSAGE_SENDER_HANDLE, message_sender);
DECLARE_GLOBAL_MOCK_METHOD_4(CEventHubClientLLMocks, , int, messagesender_send, MESSAGE_SENDER_HANDLE, message_sender, MESSAGE_HANDLE, message, ON_MESSAGE_SEND_COMPLETE, on_message_send_complete, void*, callback_context);

DECLARE_GLOBAL_MOCK_METHOD_2(CEventHubClientLLMocks, , SASL_MECHANISM_HANDLE, saslmechanism_create, const SASL_MECHANISM_INTERFACE_DESCRIPTION*, sasl_mechanism_interface_description, void*, sasl_mechanism_create_parameters);
DECLARE_GLOBAL_MOCK_METHOD_1(CEventHubClientLLMocks, , void, saslmechanism_destroy, SASL_MECHANISM_HANDLE, sasl_mechanism);

DECLARE_GLOBAL_MOCK_METHOD_0(CEventHubClientLLMocks, , const IO_INTERFACE_DESCRIPTION*, saslclientio_get_interface_description);

DECLARE_GLOBAL_MOCK_METHOD_0(CEventHubClientLLMocks, , const SASL_MECHANISM_INTERFACE_DESCRIPTION*, saslplain_get_interface);

DECLARE_GLOBAL_MOCK_METHOD_0(CEventHubClientLLMocks, , const IO_INTERFACE_DESCRIPTION*, platform_get_default_tlsio);

DECLARE_GLOBAL_MOCK_METHOD_0(CEventHubClientLLMocks, , AMQP_VALUE, amqpvalue_create_map);
DECLARE_GLOBAL_MOCK_METHOD_1(CEventHubClientLLMocks, , AMQP_VALUE, amqpvalue_create_symbol, const char*, value);
DECLARE_GLOBAL_MOCK_METHOD_1(CEventHubClientLLMocks, , AMQP_VALUE, amqpvalue_create_string, const char*, value);
DECLARE_GLOBAL_MOCK_METHOD_1(CEventHubClientLLMocks, , AMQP_VALUE, amqpvalue_create_message_annotations, message_annotations, value);
DECLARE_GLOBAL_MOCK_METHOD_3(CEventHubClientLLMocks, , int, amqpvalue_set_map_value, AMQP_VALUE, map, AMQP_VALUE, key, AMQP_VALUE, value);
DECLARE_GLOBAL_MOCK_METHOD_1(CEventHubClientLLMocks, , void, amqpvalue_destroy, AMQP_VALUE, value);
DECLARE_GLOBAL_MOCK_METHOD_3(CEventHubClientLLMocks, , int, amqpvalue_encode, AMQP_VALUE, value, AMQPVALUE_ENCODER_OUTPUT, encoder_output, void*, context);
DECLARE_GLOBAL_MOCK_METHOD_2(CEventHubClientLLMocks, , int, amqpvalue_get_encoded_size, AMQP_VALUE, value, size_t*, encoded_size);
DECLARE_GLOBAL_MOCK_METHOD_1(CEventHubClientLLMocks, , AMQP_VALUE, amqpvalue_create_application_properties, AMQP_VALUE, value);
DECLARE_GLOBAL_MOCK_METHOD_1(CEventHubClientLLMocks, , AMQP_VALUE, amqpvalue_create_data, data, value);
DECLARE_GLOBAL_MOCK_METHOD_2(CEventHubClientLLMocks, , int, message_set_message_annotations, MESSAGE_HANDLE, message, annotations, message_annotations);

DECLARE_GLOBAL_MOCK_METHOD_2(CEventHubClientLLMocks, , const char*, Map_GetValueFromKey, MAP_HANDLE, handle, const char*, key);
DECLARE_GLOBAL_MOCK_METHOD_1(CEventHubClientLLMocks, , void, Map_Destroy, MAP_HANDLE, handle);

DECLARE_GLOBAL_MOCK_METHOD_1(CEventHubClientLLMocks, , MAP_HANDLE, connectionstringparser_parse, STRING_HANDLE, connection_string);

DECLARE_GLOBAL_MOCK_METHOD_1(CEventHubClientLLMocks, , void, DList_InitializeListHead, PDLIST_ENTRY, listHead);
DECLARE_GLOBAL_MOCK_METHOD_1(CEventHubClientLLMocks, , int, DList_IsListEmpty, PDLIST_ENTRY, listHead);
DECLARE_GLOBAL_MOCK_METHOD_2(CEventHubClientLLMocks, , void, DList_InsertTailList, PDLIST_ENTRY, listHead, PDLIST_ENTRY, listEntry);
DECLARE_GLOBAL_MOCK_METHOD_2(CEventHubClientLLMocks, , void, DList_AppendTailList, PDLIST_ENTRY, listHead, PDLIST_ENTRY, ListToAppend);
DECLARE_GLOBAL_MOCK_METHOD_1(CEventHubClientLLMocks, , int, DList_RemoveEntryList, PDLIST_ENTRY, listEntry);
DECLARE_GLOBAL_MOCK_METHOD_1(CEventHubClientLLMocks, , PDLIST_ENTRY, DList_RemoveHeadList, PDLIST_ENTRY, listHead);

DECLARE_GLOBAL_MOCK_METHOD_1(CEventHubClientLLMocks, , void*, gballoc_malloc, size_t, size);
DECLARE_GLOBAL_MOCK_METHOD_2(CEventHubClientLLMocks, , void*, gballoc_realloc, void*, ptr, size_t, size);
DECLARE_GLOBAL_MOCK_METHOD_1(CEventHubClientLLMocks, , void, gballoc_free, void*, ptr)

DECLARE_GLOBAL_MOCK_METHOD_2(CEventHubClientLLMocks, , EVENTDATA_HANDLE, EventData_CreateWithNewMemory, const unsigned char*, data, size_t, length);
DECLARE_GLOBAL_MOCK_METHOD_3(CEventHubClientLLMocks, , EVENTDATA_RESULT, EventData_GetData, EVENTDATA_HANDLE, eventDataHandle, const unsigned char**, data, size_t*, dataLength);
DECLARE_GLOBAL_MOCK_METHOD_1(CEventHubClientLLMocks, , void, EventData_Destroy, EVENTDATA_HANDLE, eventDataHandle);
DECLARE_GLOBAL_MOCK_METHOD_1(CEventHubClientLLMocks, , const char*, EventData_GetPartitionKey, EVENTDATA_HANDLE, eventDataHandle);
DECLARE_GLOBAL_MOCK_METHOD_1(CEventHubClientLLMocks, , MAP_HANDLE, EventData_Properties, EVENTDATA_HANDLE, eventDataHandle);

DECLARE_GLOBAL_MOCK_METHOD_1(CEventHubClientLLMocks, , EVENTDATA_HANDLE, EventData_Clone, EVENTDATA_HANDLE, eventDataHandle);

DECLARE_GLOBAL_MOCK_METHOD_0(CEventHubClientLLMocks, , const char*, EventHubClient_GetVersionString);

DECLARE_GLOBAL_MOCK_METHOD_1(CEventHubClientLLMocks, , STRING_HANDLE, STRING_construct, const char*, psz);
DECLARE_GLOBAL_MOCK_METHOD_2(CEventHubClientLLMocks, , STRING_HANDLE, STRING_construct_n, const char*, psz, size_t, n);
DECLARE_GLOBAL_MOCK_METHOD_1(CEventHubClientLLMocks, , STRING_HANDLE, STRING_clone, STRING_HANDLE, handle);
DECLARE_GLOBAL_MOCK_METHOD_2(CEventHubClientLLMocks, , int, STRING_concat, STRING_HANDLE, handle, const char*, s2);
DECLARE_GLOBAL_MOCK_METHOD_2(CEventHubClientLLMocks, , int, STRING_concat_with_STRING, STRING_HANDLE, s1, STRING_HANDLE, s2);
DECLARE_GLOBAL_MOCK_METHOD_1(CEventHubClientLLMocks, , void, STRING_delete, STRING_HANDLE, handle);
DECLARE_GLOBAL_MOCK_METHOD_1(CEventHubClientLLMocks, , const char*, STRING_c_str, STRING_HANDLE, s);
DECLARE_GLOBAL_MOCK_METHOD_0(CEventHubClientLLMocks, , STRING_HANDLE, STRING_new);

DECLARE_GLOBAL_MOCK_METHOD_2(CEventHubClientLLMocks, , void, sendAsyncConfirmationCallback, EVENTHUBCLIENT_CONFIRMATION_RESULT, result2, void*, userContextCallback);

DECLARE_GLOBAL_MOCK_METHOD_4(CEventHubClientLLMocks, , MAP_RESULT, Map_GetInternals, MAP_HANDLE, handle, const char*const**, keys, const char*const**, values, size_t*, count);

DECLARE_GLOBAL_MOCK_METHOD_0(CEventHubClientLLMocks, , TICK_COUNTER_HANDLE, tickcounter_create)
DECLARE_GLOBAL_MOCK_METHOD_1(CEventHubClientLLMocks, , void, tickcounter_destroy, TICK_COUNTER_HANDLE, tick_counter);
DECLARE_GLOBAL_MOCK_METHOD_2(CEventHubClientLLMocks, , int, tickcounter_get_current_ms, TICK_COUNTER_HANDLE, tick_counter, uint64_t*, current_ms);

// ** End of Mocks **
static MICROMOCK_GLOBAL_SEMAPHORE_HANDLE g_dllByDll;

BEGIN_TEST_SUITE(eventhubclient_ll_unittests)

    TEST_SUITE_INITIALIZE(TestClassInitialize)
    {
        TEST_INITIALIZE_MEMORY_DEBUG(g_dllByDll);
        g_testByTest = MicroMockCreateMutex();
        ASSERT_IS_NOT_NULL(g_testByTest);
    }

    TEST_SUITE_CLEANUP(TestClassCleanup)
    {
        MicroMockDestroyMutex(g_testByTest);
        TEST_DEINITIALIZE_MEMORY_DEBUG(g_dllByDll);
    }

    TEST_FUNCTION_INITIALIZE(TestMethodInitialize)
    {
        if (!MicroMockAcquireMutex(g_testByTest))
        {
            ASSERT_FAIL("our mutex is ABANDONED. Failure in test framework");
        }

        saved_tlsio_parameters = NULL;
        saved_saslclientio_parameters = NULL;
        saved_sasl_mechanism_create_parameters = NULL;

        g_setProperty = false;

        g_currentEventClone_call = 0;
        g_whenShallEventClone_fail = 0;
        g_confirmationResult = EVENTHUBCLIENT_CONFIRMATION_ERROR;

        g_includeProperties = false;
    }

    TEST_FUNCTION_CLEANUP(TestMethodCleanup)
    {
        if (saved_tlsio_parameters != NULL)
        {
            free((char*)saved_tlsio_parameters->hostname);
            free(saved_tlsio_parameters);
        }

        if (saved_saslclientio_parameters != NULL)
        {
            free(saved_saslclientio_parameters);
        }

        if (saved_sasl_mechanism_create_parameters != NULL)
        {
            free((char*)saved_sasl_mechanism_create_parameters->authcid);
            free((char*)saved_sasl_mechanism_create_parameters->authzid);
            free((char*)saved_sasl_mechanism_create_parameters->passwd);
            free(saved_sasl_mechanism_create_parameters);
        }

        saved_tlsio_parameters = NULL;
        saved_saslclientio_parameters = NULL;
        saved_sasl_mechanism_create_parameters = NULL;

        if (!MicroMockReleaseMutex(g_testByTest))
        {
            ASSERT_FAIL("failure in test framework at ReleaseMutex");
        }
    }

    static void eventhub_state_change_callback(EVENTHUBCLIENT_STATE eventhub_state, void* userContextCallback)
    {
        //printf("eventhub_state_change_callback %s\r\n", ENUM_TO_STRING(EVENTHUBCLIENT_STATE, eventhub_state) );
    }

    static void eventhub_error_callback(EVENTHUBCLIENT_ERROR_RESULT eventhub_failure, void* userContextCallback)
    {
        //printf("eventhub_error_callback %s\r\n", ENUM_TO_STRING(EVENTHUBCLIENT_ERROR_RESULT, eventhub_failure) );
    }

    static void setup_createfromconnectionstring_success(CEventHubClientLLMocks* mocks)
    {
        STRICT_EXPECTED_CALL((*mocks), EventHubClient_GetVersionString());
        STRICT_EXPECTED_CALL((*mocks), STRING_construct(CONNECTION_STRING))
            .SetReturn(TEST_CONNSTR_HANDLE);
        STRICT_EXPECTED_CALL((*mocks), connectionstringparser_parse(TEST_CONNSTR_HANDLE));
        EXPECTED_CALL((*mocks), gballoc_malloc(IGNORED_NUM_ARG));
        STRICT_EXPECTED_CALL((*mocks), Map_GetValueFromKey(TEST_CONNSTR_MAP_HANDLE, "Endpoint"))
            .SetReturn(TEST_ENDPOINT);
        STRICT_EXPECTED_CALL((*mocks), STRING_construct_n(TEST_HOSTNAME, strlen(TEST_HOSTNAME)))
            .SetReturn(TEST_HOSTNAME_STRING_HANDLE);
        STRICT_EXPECTED_CALL((*mocks), Map_GetValueFromKey(TEST_CONNSTR_MAP_HANDLE, "SharedAccessKeyName"))
            .SetReturn(TEST_KEYNAME);
        STRICT_EXPECTED_CALL((*mocks), STRING_construct(TEST_KEYNAME))
            .SetReturn(TEST_KEYNAME_STRING_HANDLE);
        STRICT_EXPECTED_CALL((*mocks), Map_GetValueFromKey(TEST_CONNSTR_MAP_HANDLE, "SharedAccessKey"))
            .SetReturn(TEST_KEY);
        STRICT_EXPECTED_CALL((*mocks), STRING_construct(TEST_KEY))
            .SetReturn(TEST_KEY_STRING_HANDLE);
        STRICT_EXPECTED_CALL((*mocks), STRING_construct("amqps://"))
            .SetReturn(TEST_TARGET_STRING_HANDLE);
        STRICT_EXPECTED_CALL((*mocks), STRING_concat_with_STRING(TEST_TARGET_STRING_HANDLE, TEST_HOSTNAME_STRING_HANDLE));
        STRICT_EXPECTED_CALL((*mocks), STRING_concat(TEST_TARGET_STRING_HANDLE, "/"));
        STRICT_EXPECTED_CALL((*mocks), STRING_concat(TEST_TARGET_STRING_HANDLE, TEST_EVENTHUB_PATH));
        EXPECTED_CALL((*mocks), DList_InitializeListHead(IGNORED_PTR_ARG));
        STRICT_EXPECTED_CALL((*mocks), Map_Destroy(TEST_CONNSTR_MAP_HANDLE));
        STRICT_EXPECTED_CALL((*mocks), STRING_delete(TEST_CONNSTR_HANDLE));
        STRICT_EXPECTED_CALL((*mocks), tickcounter_create());
    }

    static void setup_messenger_initialize_success(CEventHubClientLLMocks* mocks)
    {
        STRICT_EXPECTED_CALL((*mocks), STRING_c_str(TEST_HOSTNAME_STRING_HANDLE))
            .SetReturn(TEST_HOSTNAME);
        STRICT_EXPECTED_CALL((*mocks), STRING_c_str(TEST_TARGET_STRING_HANDLE))
            .SetReturn("amqps://" TEST_HOSTNAME "/" TEST_EVENTHUB_PATH);
        STRICT_EXPECTED_CALL((*mocks), STRING_c_str(TEST_KEYNAME_STRING_HANDLE))
            .SetReturn(TEST_KEYNAME);
        STRICT_EXPECTED_CALL((*mocks), STRING_c_str(TEST_KEY_STRING_HANDLE))
            .SetReturn(TEST_KEY);
        STRICT_EXPECTED_CALL((*mocks), saslplain_get_interface());
        STRICT_EXPECTED_CALL((*mocks), saslmechanism_create(TEST_SASLPLAIN_INTERFACE_DESCRIPTION, NULL))
            .IgnoreArgument(2);
        STRICT_EXPECTED_CALL((*mocks), platform_get_default_tlsio());
        STRICT_EXPECTED_CALL((*mocks), xio_create(TEST_TLSIO_INTERFACE_DESCRIPTION, NULL))
            .IgnoreArgument(2)
            .SetReturn(TEST_TLSIO_HANDLE);
        STRICT_EXPECTED_CALL((*mocks), saslclientio_get_interface_description());
        STRICT_EXPECTED_CALL((*mocks), xio_create(TEST_SASLCLIENTIO_INTERFACE_DESCRIPTION, NULL))
            .IgnoreArgument(2)
            .SetReturn(TEST_SASLCLIENTIO_HANDLE);
        STRICT_EXPECTED_CALL((*mocks), connection_create(TEST_SASLCLIENTIO_HANDLE, TEST_HOSTNAME, "eh_client_connection", NULL, NULL));
        STRICT_EXPECTED_CALL((*mocks), session_create(TEST_CONNECTION_HANDLE, NULL, NULL));
        STRICT_EXPECTED_CALL((*mocks), session_set_outgoing_window(TEST_SESSION_HANDLE, 10));
        STRICT_EXPECTED_CALL((*mocks), messaging_create_source("ingress"));
        STRICT_EXPECTED_CALL((*mocks), messaging_create_target("amqps://" TEST_HOSTNAME "/" TEST_EVENTHUB_PATH));
        STRICT_EXPECTED_CALL((*mocks), link_create(TEST_SESSION_HANDLE, "sender-link", role_sender, TEST_SOURCE_AMQP_VALUE, TEST_TARGET_AMQP_VALUE));
        STRICT_EXPECTED_CALL((*mocks), link_set_snd_settle_mode(TEST_LINK_HANDLE, sender_settle_mode_unsettled));
        STRICT_EXPECTED_CALL((*mocks), link_set_max_message_size(TEST_LINK_HANDLE, 256 * 1024));
        STRICT_EXPECTED_CALL((*mocks), messagesender_create(TEST_LINK_HANDLE, IGNORED_PTR_ARG, IGNORED_PTR_ARG))
            .IgnoreArgument(2).IgnoreArgument(3);
        STRICT_EXPECTED_CALL((*mocks), amqpvalue_destroy(TEST_SOURCE_AMQP_VALUE));
        STRICT_EXPECTED_CALL((*mocks), amqpvalue_destroy(TEST_TARGET_AMQP_VALUE));
    }

    /*** EventHubClient_LL_CreateFromConnectionString ***/

    /* Tests_SRS_EVENTHUBCLIENT_LL_03_016: [EventHubClient_LL_CreateFromConnectionString shall return a non-NULL handle value upon success.] */
    /* Tests_SRS_EVENTHUBCLIENT_LL_03_002: [EventHubClient_LL_CreateFromConnectionString shall allocate a new event hub client LL instance.] */
    /* Tests_SRS_EVENTHUBCLIENT_LL_05_001: [EventHubClient_LL_CreateFromConnectionString shall obtain the version string by a call to EventHubClient_GetVersionString.] */
    /* Tests_SRS_EVENTHUBCLIENT_LL_05_002: [EventHubClient_LL_CreateFromConnectionString shall print the version string to standard output.] */
    /* Tests_SRS_EVENTHUBCLIENT_LL_03_017: [EventHubClient_LL expects a service bus connection string in one of the following formats:
    Endpoint=sb://[namespace].servicebus.windows.net/;SharedAccessKeyName=[keyname];SharedAccessKey=[keyvalue] 
    Endpoint=sb://[namespace].servicebus.windows.net;SharedAccessKeyName=[keyname];SharedAccessKey=[keyvalue]
    ] ]*/
    /* Tests_SRS_EVENTHUBCLIENT_LL_01_065: [The connection string shall be parsed to a map of strings by using connection_string_parser_parse.] */
    /* Tests_SRS_EVENTHUBCLIENT_LL_01_067: [The endpoint shall be looked up in the resulting map and used to construct the host name to be used for connecting by removing the sb://.] */
    /* Tests_SRS_EVENTHUBCLIENT_LL_01_068: [The key name and key shall be looked up in the resulting map and they should be stored as is for later use in connecting.] */
    /* Tests_SRS_EVENTHUBCLIENT_LL_04_016: [EventHubClient_LL_CreateFromConnectionString shall initialize the pending list that will be used to send Events.] */
    TEST_FUNCTION(EventHubClient_LL_CreateFromConnectionString_with_valid_args_yields_a_valid_eventhub_client)
    {
        // arrange
        CEventHubClientLLMocks mocks;

        setup_createfromconnectionstring_success(&mocks);

        // act
        EVENTHUBCLIENT_LL_HANDLE result = EventHubClient_LL_CreateFromConnectionString(CONNECTION_STRING, TEST_EVENTHUB_PATH);

        // assert
        ASSERT_IS_NOT_NULL(result);
        mocks.AssertActualAndExpectedCalls();

        // cleanup
        EventHubClient_LL_Destroy(result);
    }

    /* Tests_SRS_EVENTHUBCLIENT_LL_03_002: [EventHubClient_LL_CreateFromConnectionString shall allocate a new event hub client LL instance.] */
    /* Tests_SRS_EVENTHUBCLIENT_LL_05_001: [EventHubClient_LL_CreateFromConnectionString shall obtain the version string by a call to EventHubClient_GetVersionString.] */
    /* Tests_SRS_EVENTHUBCLIENT_LL_05_002: [EventHubClient_LL_CreateFromConnectionString shall print the version string to standard output.] */
    /* Tests_SRS_EVENTHUBCLIENT_LL_03_017: [EventHubClient_LL expects a service bus connection string in one of the following formats:
    Endpoint=sb://[namespace].servicebus.windows.net/;SharedAccessKeyName=[keyname];SharedAccessKey=[keyvalue]
    Endpoint=sb://[namespace].servicebus.windows.net;SharedAccessKeyName=[keyname];SharedAccessKey=[keyvalue]
    ] ]*/
    /* Tests_SRS_EVENTHUBCLIENT_LL_01_065: [The connection string shall be parsed to a map of strings by using connection_string_parser_parse.] */
    /* Tests_SRS_EVENTHUBCLIENT_LL_01_067: [The endpoint shall be looked up in the resulting map and used to construct the host name to be used for connecting by removing the sb://.] */
    /* Tests_SRS_EVENTHUBCLIENT_LL_01_068: [The key name and key shall be looked up in the resulting map and they should be stored as is for later use in connecting.] */
    /* Tests_SRS_EVENTHUBCLIENT_LL_03_016: [EventHubClient_LL_CreateFromConnectionString shall return a non-NULL handle value upon success.] */
    /* Tests_SRS_EVENTHUBCLIENT_LL_04_016: [EventHubClient_LL_CreateFromConnectionString shall initialize the pending list that will be used to send Events.] */
    TEST_FUNCTION(EventHubClient_LL_CreateFromConnectionString_with_valid_args_second_set_of_args_yields_a_valid_eventhub_client)
    {
        // arrange
        CEventHubClientLLMocks mocks;

        STRICT_EXPECTED_CALL(mocks, EventHubClient_GetVersionString());
        STRICT_EXPECTED_CALL(mocks, STRING_construct(CONNECTION_STRING))
            .SetReturn(TEST_CONNSTR_HANDLE);
        STRICT_EXPECTED_CALL(mocks, connectionstringparser_parse(TEST_CONNSTR_HANDLE));
        EXPECTED_CALL(mocks, gballoc_malloc(IGNORED_NUM_ARG));
        STRICT_EXPECTED_CALL(mocks, Map_GetValueFromKey(TEST_CONNSTR_MAP_HANDLE, "Endpoint"))
            .SetReturn("sb://Host2");
        STRICT_EXPECTED_CALL(mocks, STRING_construct_n("Host2", 5))
            .SetReturn(TEST_HOSTNAME_STRING_HANDLE);
        STRICT_EXPECTED_CALL(mocks, Map_GetValueFromKey(TEST_CONNSTR_MAP_HANDLE, "SharedAccessKeyName"))
            .SetReturn("Mwahaha");
        STRICT_EXPECTED_CALL(mocks, STRING_construct("Mwahaha"))
            .SetReturn(TEST_KEYNAME_STRING_HANDLE);
        STRICT_EXPECTED_CALL(mocks, Map_GetValueFromKey(TEST_CONNSTR_MAP_HANDLE, "SharedAccessKey"))
            .SetReturn("Secret");
        STRICT_EXPECTED_CALL(mocks, STRING_construct("Secret"))
            .SetReturn(TEST_KEY_STRING_HANDLE);
        STRICT_EXPECTED_CALL(mocks, STRING_construct("amqps://"))
            .SetReturn(TEST_TARGET_STRING_HANDLE);
        STRICT_EXPECTED_CALL(mocks, STRING_concat_with_STRING(TEST_TARGET_STRING_HANDLE, TEST_HOSTNAME_STRING_HANDLE));
        STRICT_EXPECTED_CALL(mocks, STRING_concat(TEST_TARGET_STRING_HANDLE, "/"));
        STRICT_EXPECTED_CALL(mocks, STRING_concat(TEST_TARGET_STRING_HANDLE, "AnotherOne"));
        EXPECTED_CALL(mocks, DList_InitializeListHead(IGNORED_PTR_ARG));
        STRICT_EXPECTED_CALL(mocks, Map_Destroy(TEST_CONNSTR_MAP_HANDLE));
        STRICT_EXPECTED_CALL(mocks, STRING_delete(TEST_CONNSTR_HANDLE));
        STRICT_EXPECTED_CALL(mocks, tickcounter_create());

        // act
        EVENTHUBCLIENT_LL_HANDLE result = EventHubClient_LL_CreateFromConnectionString(CONNECTION_STRING, "AnotherOne");

        // assert
        ASSERT_IS_NOT_NULL(result);
        mocks.AssertActualAndExpectedCalls();

        // cleanup
        EventHubClient_LL_Destroy(result);
    }

    /* Tests_SRS_EVENTHUBCLIENT_LL_03_003: [EventHubClient_LL_CreateFromConnectionString shall return a NULL value if connectionString or eventHubPath is NULL.] */
    TEST_FUNCTION(EventHubClient_LL_CreateFromConnectionString_with_NULL_connectionString_Fails)
    {
        // arrange
        CEventHubClientLLMocks mocks;

        STRICT_EXPECTED_CALL(mocks, EventHubClient_GetVersionString());

        // act
        EVENTHUBCLIENT_LL_HANDLE result = EventHubClient_LL_CreateFromConnectionString(NULL, TEST_EVENTHUB_PATH);

        // assert
        ASSERT_IS_NULL(result);
    }

    /* Tests_SRS_EVENTHUBCLIENT_LL_03_003: [EventHubClient_LL_CreateFromConnectionString shall return a NULL value if connectionString or eventHubPath is NULL.] */
    TEST_FUNCTION(EventHubClient_LL_CreateFromConnectionString_with_NULL_path_Fails)
    {
        // arrange
        CEventHubClientLLMocks mocks;

        STRICT_EXPECTED_CALL(mocks, EventHubClient_GetVersionString());

        // act
        EVENTHUBCLIENT_LL_HANDLE result = EventHubClient_LL_CreateFromConnectionString("connectionString", NULL);

        // assert
        ASSERT_IS_NULL(result);
    }

    /* Tests_SRS_EVENTHUBCLIENT_LL_01_066: [If connection_string_parser_parse fails then EventHubClient_LL_CreateFromConnectionString shall fail and return NULL.] */
    TEST_FUNCTION(when_creating_the_string_for_the_connection_string_fails_then_EventHubClient_LL_CreateFromConnectionString_fails)
    {
        // arrange
        CEventHubClientLLMocks mocks;

        STRICT_EXPECTED_CALL(mocks, EventHubClient_GetVersionString());
        STRICT_EXPECTED_CALL(mocks, STRING_construct(CONNECTION_STRING))
            .SetReturn((STRING_HANDLE)NULL);

        // act
        EVENTHUBCLIENT_LL_HANDLE result = EventHubClient_LL_CreateFromConnectionString(CONNECTION_STRING, TEST_EVENTHUB_PATH);
        mocks.AssertActualAndExpectedCalls();

        // assert
        ASSERT_IS_NULL(result);
    }

    /* Tests_SRS_EVENTHUBCLIENT_LL_01_066: [If connection_string_parser_parse fails then EventHubClient_LL_CreateFromConnectionString shall fail and return NULL.] */
    TEST_FUNCTION(when_connection_string_parser_parse_fails_then_EventHubClient_LL_CreateFromConnectionString_fails)
    {
        // arrange
        CEventHubClientLLMocks mocks;

        STRICT_EXPECTED_CALL(mocks, EventHubClient_GetVersionString());
        STRICT_EXPECTED_CALL(mocks, STRING_construct(CONNECTION_STRING))
            .SetReturn(TEST_CONNSTR_HANDLE);
        STRICT_EXPECTED_CALL(mocks, connectionstringparser_parse(TEST_CONNSTR_HANDLE))
            .SetReturn((MAP_HANDLE)NULL);
        STRICT_EXPECTED_CALL(mocks, STRING_delete(TEST_CONNSTR_HANDLE));

        // act
        EVENTHUBCLIENT_LL_HANDLE result = EventHubClient_LL_CreateFromConnectionString(CONNECTION_STRING, TEST_EVENTHUB_PATH);
        mocks.AssertActualAndExpectedCalls();

        // assert
        ASSERT_IS_NULL(result);
    }

    /* Tests_SRS_EVENTHUBCLIENT_LL_03_004: [For all other errors, EventHubClient_LL_CreateFromConnectionString shall return NULL.] */
    TEST_FUNCTION(when_allocating_memory_for_the_event_hub_client_fails_then_EventHubClient_LL_CreateFromConnectionString_fails)
    {
        // arrange
        CEventHubClientLLMocks mocks;

        STRICT_EXPECTED_CALL(mocks, EventHubClient_GetVersionString());
        STRICT_EXPECTED_CALL(mocks, STRING_construct(CONNECTION_STRING))
            .SetReturn(TEST_CONNSTR_HANDLE);
        STRICT_EXPECTED_CALL(mocks, connectionstringparser_parse(TEST_CONNSTR_HANDLE));
        EXPECTED_CALL(mocks, gballoc_malloc(IGNORED_NUM_ARG))
            .SetReturn((void*)NULL);
        STRICT_EXPECTED_CALL(mocks, Map_Destroy(TEST_CONNSTR_MAP_HANDLE));
        STRICT_EXPECTED_CALL(mocks, STRING_delete(TEST_CONNSTR_HANDLE));

        // act
        EVENTHUBCLIENT_LL_HANDLE result = EventHubClient_LL_CreateFromConnectionString(CONNECTION_STRING, TEST_EVENTHUB_PATH);
        mocks.AssertActualAndExpectedCalls();

        // assert
        ASSERT_IS_NULL(result);
    }

    /* Tests_SRS_EVENTHUBCLIENT_LL_03_018: [EventHubClient_LL_CreateFromConnectionString shall return NULL if the connectionString format is invalid.] */
    TEST_FUNCTION(when_getting_the_endpoint_from_the_map_fails_then_EventHubClient_LL_CreateFromConnectionString_fails)
    {
        // arrange
        CEventHubClientLLMocks mocks;

        STRICT_EXPECTED_CALL(mocks, EventHubClient_GetVersionString());
        STRICT_EXPECTED_CALL(mocks, STRING_construct(CONNECTION_STRING))
            .SetReturn(TEST_CONNSTR_HANDLE);
        STRICT_EXPECTED_CALL(mocks, connectionstringparser_parse(TEST_CONNSTR_HANDLE));
        EXPECTED_CALL(mocks, gballoc_malloc(IGNORED_NUM_ARG));
        EXPECTED_CALL(mocks, DList_InitializeListHead(IGNORED_PTR_ARG));
        STRICT_EXPECTED_CALL(mocks, Map_GetValueFromKey(TEST_CONNSTR_MAP_HANDLE, "Endpoint"))
            .SetReturn((const char*)NULL);
        EXPECTED_CALL(mocks, gballoc_free(IGNORED_PTR_ARG));
        STRICT_EXPECTED_CALL(mocks, Map_Destroy(TEST_CONNSTR_MAP_HANDLE));
        STRICT_EXPECTED_CALL(mocks, STRING_delete(TEST_CONNSTR_HANDLE));

        // act
        EVENTHUBCLIENT_LL_HANDLE result = EventHubClient_LL_CreateFromConnectionString(CONNECTION_STRING, TEST_EVENTHUB_PATH);
        mocks.AssertActualAndExpectedCalls();

        // assert
        ASSERT_IS_NULL(result);
    }

    /* Tests_SRS_EVENTHUBCLIENT_LL_03_004: [For all other errors, EventHubClient_LL_CreateFromConnectionString shall return NULL.] */
    TEST_FUNCTION(when_constructing_the_hostname_string_fails_then_EventHubClient_LL_CreateFromConnectionString_fails)
    {
        // arrange
        CEventHubClientLLMocks mocks;

        STRICT_EXPECTED_CALL(mocks, EventHubClient_GetVersionString());
        STRICT_EXPECTED_CALL(mocks, STRING_construct(CONNECTION_STRING))
            .SetReturn(TEST_CONNSTR_HANDLE);
        STRICT_EXPECTED_CALL(mocks, connectionstringparser_parse(TEST_CONNSTR_HANDLE));
        EXPECTED_CALL(mocks, gballoc_malloc(IGNORED_NUM_ARG));
        EXPECTED_CALL(mocks, DList_InitializeListHead(IGNORED_PTR_ARG));
        STRICT_EXPECTED_CALL(mocks, Map_GetValueFromKey(TEST_CONNSTR_MAP_HANDLE, "Endpoint"))
            .SetReturn(TEST_ENDPOINT);
        STRICT_EXPECTED_CALL(mocks, STRING_construct_n(TEST_HOSTNAME, strlen(TEST_HOSTNAME)))
            .SetReturn((STRING_HANDLE)NULL);
        EXPECTED_CALL(mocks, gballoc_free(IGNORED_PTR_ARG));
        STRICT_EXPECTED_CALL(mocks, Map_Destroy(TEST_CONNSTR_MAP_HANDLE));
        STRICT_EXPECTED_CALL(mocks, STRING_delete(TEST_CONNSTR_HANDLE));
        STRICT_EXPECTED_CALL(mocks, tickcounter_create());

        // act
        EVENTHUBCLIENT_LL_HANDLE result = EventHubClient_LL_CreateFromConnectionString(CONNECTION_STRING, TEST_EVENTHUB_PATH);
        mocks.AssertActualAndExpectedCalls();

        // assert
        ASSERT_IS_NULL(result);
    }

    /* Tests_SRS_EVENTHUBCLIENT_LL_03_018: [EventHubClient_LL_CreateFromConnectionString shall return NULL if the connectionString format is invalid.] */
    TEST_FUNCTION(when_getting_the_keyname_from_the_map_fails_then_EventHubClient_LL_CreateFromConnectionString_fails)
    {
        // arrange
        CEventHubClientLLMocks mocks;

        STRICT_EXPECTED_CALL(mocks, EventHubClient_GetVersionString());
        STRICT_EXPECTED_CALL(mocks, STRING_construct(CONNECTION_STRING))
            .SetReturn(TEST_CONNSTR_HANDLE);
        STRICT_EXPECTED_CALL(mocks, connectionstringparser_parse(TEST_CONNSTR_HANDLE));
        EXPECTED_CALL(mocks, gballoc_malloc(IGNORED_NUM_ARG));
        EXPECTED_CALL(mocks, DList_InitializeListHead(IGNORED_PTR_ARG));
        STRICT_EXPECTED_CALL(mocks, Map_GetValueFromKey(TEST_CONNSTR_MAP_HANDLE, "Endpoint"))
            .SetReturn(TEST_ENDPOINT);
        STRICT_EXPECTED_CALL(mocks, STRING_construct_n(TEST_HOSTNAME, strlen(TEST_HOSTNAME)))
            .SetReturn(TEST_HOSTNAME_STRING_HANDLE);
        STRICT_EXPECTED_CALL(mocks, Map_GetValueFromKey(TEST_CONNSTR_MAP_HANDLE, "SharedAccessKeyName"))
            .SetReturn((char*)NULL);
        EXPECTED_CALL(mocks, gballoc_free(IGNORED_PTR_ARG));
        STRICT_EXPECTED_CALL(mocks, Map_Destroy(TEST_CONNSTR_MAP_HANDLE));
        STRICT_EXPECTED_CALL(mocks, STRING_delete(TEST_HOSTNAME_STRING_HANDLE));
        STRICT_EXPECTED_CALL(mocks, STRING_delete(TEST_CONNSTR_HANDLE));
        STRICT_EXPECTED_CALL(mocks, tickcounter_create());

        // act
        EVENTHUBCLIENT_LL_HANDLE result = EventHubClient_LL_CreateFromConnectionString(CONNECTION_STRING, TEST_EVENTHUB_PATH);
        mocks.AssertActualAndExpectedCalls();

        // assert
        ASSERT_IS_NULL(result);
    }

    /* Tests_SRS_EVENTHUBCLIENT_LL_03_004: [For all other errors, EventHubClient_LL_CreateFromConnectionString shall return NULL.] */
    TEST_FUNCTION(when_constructing_the_keyname_string_fails_then_EventHubClient_LL_CreateFromConnectionString_fails)
    {
        // arrange
        CEventHubClientLLMocks mocks;

        STRICT_EXPECTED_CALL(mocks, EventHubClient_GetVersionString());
        STRICT_EXPECTED_CALL(mocks, STRING_construct(CONNECTION_STRING))
            .SetReturn(TEST_CONNSTR_HANDLE);
        STRICT_EXPECTED_CALL(mocks, connectionstringparser_parse(TEST_CONNSTR_HANDLE));
        EXPECTED_CALL(mocks, gballoc_malloc(IGNORED_NUM_ARG));
        EXPECTED_CALL(mocks, DList_InitializeListHead(IGNORED_PTR_ARG));
        STRICT_EXPECTED_CALL(mocks, Map_GetValueFromKey(TEST_CONNSTR_MAP_HANDLE, "Endpoint"))
            .SetReturn(TEST_ENDPOINT);
        STRICT_EXPECTED_CALL(mocks, STRING_construct_n(TEST_HOSTNAME, strlen(TEST_HOSTNAME)))
            .SetReturn(TEST_HOSTNAME_STRING_HANDLE);
        STRICT_EXPECTED_CALL(mocks, Map_GetValueFromKey(TEST_CONNSTR_MAP_HANDLE, "SharedAccessKeyName"))
            .SetReturn(TEST_KEYNAME);
        STRICT_EXPECTED_CALL(mocks, STRING_construct(TEST_KEYNAME))
            .SetReturn((STRING_HANDLE)NULL);
        EXPECTED_CALL(mocks, gballoc_free(IGNORED_PTR_ARG));
        STRICT_EXPECTED_CALL(mocks, Map_Destroy(TEST_CONNSTR_MAP_HANDLE));
        STRICT_EXPECTED_CALL(mocks, STRING_delete(TEST_HOSTNAME_STRING_HANDLE));
        STRICT_EXPECTED_CALL(mocks, STRING_delete(TEST_CONNSTR_HANDLE));
        STRICT_EXPECTED_CALL(mocks, tickcounter_create());

        // act
        EVENTHUBCLIENT_LL_HANDLE result = EventHubClient_LL_CreateFromConnectionString(CONNECTION_STRING, TEST_EVENTHUB_PATH);
        mocks.AssertActualAndExpectedCalls();

        // assert
        ASSERT_IS_NULL(result);
    }

    /* Tests_SRS_EVENTHUBCLIENT_LL_03_018: [EventHubClient_LL_CreateFromConnectionString shall return NULL if the connectionString format is invalid.] */
    TEST_FUNCTION(when_getting_the_key_from_the_map_fails_then_EventHubClient_LL_CreateFromConnectionString_fails)
    {
        // arrange
        CEventHubClientLLMocks mocks;

        STRICT_EXPECTED_CALL(mocks, EventHubClient_GetVersionString());
        STRICT_EXPECTED_CALL(mocks, STRING_construct(CONNECTION_STRING))
            .SetReturn(TEST_CONNSTR_HANDLE);
        STRICT_EXPECTED_CALL(mocks, connectionstringparser_parse(TEST_CONNSTR_HANDLE));
        EXPECTED_CALL(mocks, gballoc_malloc(IGNORED_NUM_ARG));
        EXPECTED_CALL(mocks, DList_InitializeListHead(IGNORED_PTR_ARG));
        STRICT_EXPECTED_CALL(mocks, Map_GetValueFromKey(TEST_CONNSTR_MAP_HANDLE, "Endpoint"))
            .SetReturn(TEST_ENDPOINT);
        STRICT_EXPECTED_CALL(mocks, STRING_construct_n(TEST_HOSTNAME, strlen(TEST_HOSTNAME)))
            .SetReturn(TEST_HOSTNAME_STRING_HANDLE);
        STRICT_EXPECTED_CALL(mocks, Map_GetValueFromKey(TEST_CONNSTR_MAP_HANDLE, "SharedAccessKeyName"))
            .SetReturn(TEST_KEYNAME);
        STRICT_EXPECTED_CALL(mocks, STRING_construct(TEST_KEYNAME))
            .SetReturn(TEST_KEYNAME_STRING_HANDLE);
        STRICT_EXPECTED_CALL(mocks, Map_GetValueFromKey(TEST_CONNSTR_MAP_HANDLE, "SharedAccessKey"))
            .SetReturn((char*)NULL);
        EXPECTED_CALL(mocks, gballoc_free(IGNORED_PTR_ARG));
        STRICT_EXPECTED_CALL(mocks, Map_Destroy(TEST_CONNSTR_MAP_HANDLE));
        STRICT_EXPECTED_CALL(mocks, STRING_delete(TEST_HOSTNAME_STRING_HANDLE));
        STRICT_EXPECTED_CALL(mocks, STRING_delete(TEST_KEYNAME_STRING_HANDLE));
        STRICT_EXPECTED_CALL(mocks, STRING_delete(TEST_CONNSTR_HANDLE));
        STRICT_EXPECTED_CALL(mocks, tickcounter_create());

        // act
        EVENTHUBCLIENT_LL_HANDLE result = EventHubClient_LL_CreateFromConnectionString(CONNECTION_STRING, TEST_EVENTHUB_PATH);
        mocks.AssertActualAndExpectedCalls();

        // assert
        ASSERT_IS_NULL(result);
    }

    /* Tests_SRS_EVENTHUBCLIENT_LL_03_004: [For all other errors, EventHubClient_LL_CreateFromConnectionString shall return NULL.] */
    TEST_FUNCTION(when_constructing_the_key_string_fails_then_EventHubClient_LL_CreateFromConnectionString_fails)
    {
        // arrange
        CEventHubClientLLMocks mocks;

        STRICT_EXPECTED_CALL(mocks, EventHubClient_GetVersionString());
        STRICT_EXPECTED_CALL(mocks, STRING_construct(CONNECTION_STRING))
            .SetReturn(TEST_CONNSTR_HANDLE);
        STRICT_EXPECTED_CALL(mocks, connectionstringparser_parse(TEST_CONNSTR_HANDLE));
        EXPECTED_CALL(mocks, gballoc_malloc(IGNORED_NUM_ARG));
        EXPECTED_CALL(mocks, DList_InitializeListHead(IGNORED_PTR_ARG));
        STRICT_EXPECTED_CALL(mocks, Map_GetValueFromKey(TEST_CONNSTR_MAP_HANDLE, "Endpoint"))
            .SetReturn(TEST_ENDPOINT);
        STRICT_EXPECTED_CALL(mocks, STRING_construct_n(TEST_HOSTNAME, strlen(TEST_HOSTNAME)))
            .SetReturn(TEST_HOSTNAME_STRING_HANDLE);
        STRICT_EXPECTED_CALL(mocks, Map_GetValueFromKey(TEST_CONNSTR_MAP_HANDLE, "SharedAccessKeyName"))
            .SetReturn(TEST_KEYNAME);
        STRICT_EXPECTED_CALL(mocks, STRING_construct(TEST_KEYNAME))
            .SetReturn(TEST_KEYNAME_STRING_HANDLE);
        STRICT_EXPECTED_CALL(mocks, Map_GetValueFromKey(TEST_CONNSTR_MAP_HANDLE, "SharedAccessKey"))
            .SetReturn(TEST_KEY);
        STRICT_EXPECTED_CALL(mocks, STRING_construct(TEST_KEY))
            .SetReturn((STRING_HANDLE)NULL);
        EXPECTED_CALL(mocks, gballoc_free(IGNORED_PTR_ARG));
        STRICT_EXPECTED_CALL(mocks, Map_Destroy(TEST_CONNSTR_MAP_HANDLE));
        STRICT_EXPECTED_CALL(mocks, STRING_delete(TEST_HOSTNAME_STRING_HANDLE));
        STRICT_EXPECTED_CALL(mocks, STRING_delete(TEST_KEYNAME_STRING_HANDLE));
        STRICT_EXPECTED_CALL(mocks, STRING_delete(TEST_CONNSTR_HANDLE));
        STRICT_EXPECTED_CALL(mocks, tickcounter_create());

        // act
        EVENTHUBCLIENT_LL_HANDLE result = EventHubClient_LL_CreateFromConnectionString(CONNECTION_STRING, TEST_EVENTHUB_PATH);
        mocks.AssertActualAndExpectedCalls();

        // assert
        ASSERT_IS_NULL(result);
    }

    /* Tests_SRS_EVENTHUBCLIENT_LL_03_004: [For all other errors, EventHubClient_LL_CreateFromConnectionString shall return NULL.] */
    TEST_FUNCTION(when_constructing_the_target_address_fails_then_EventHubClient_LL_CreateFromConnectionString_fails)
    {
        // arrange
        CEventHubClientLLMocks mocks;

        STRICT_EXPECTED_CALL(mocks, EventHubClient_GetVersionString());
        STRICT_EXPECTED_CALL(mocks, STRING_construct(CONNECTION_STRING))
            .SetReturn(TEST_CONNSTR_HANDLE);
        STRICT_EXPECTED_CALL(mocks, connectionstringparser_parse(TEST_CONNSTR_HANDLE));
        EXPECTED_CALL(mocks, gballoc_malloc(IGNORED_NUM_ARG));
        EXPECTED_CALL(mocks, DList_InitializeListHead(IGNORED_PTR_ARG));
        STRICT_EXPECTED_CALL(mocks, Map_GetValueFromKey(TEST_CONNSTR_MAP_HANDLE, "Endpoint"))
            .SetReturn(TEST_ENDPOINT);
        STRICT_EXPECTED_CALL(mocks, STRING_construct_n(TEST_HOSTNAME, strlen(TEST_HOSTNAME)))
            .SetReturn(TEST_HOSTNAME_STRING_HANDLE);
        STRICT_EXPECTED_CALL(mocks, Map_GetValueFromKey(TEST_CONNSTR_MAP_HANDLE, "SharedAccessKeyName"))
            .SetReturn(TEST_KEYNAME);
        STRICT_EXPECTED_CALL(mocks, STRING_construct(TEST_KEYNAME))
            .SetReturn(TEST_KEYNAME_STRING_HANDLE);
        STRICT_EXPECTED_CALL(mocks, Map_GetValueFromKey(TEST_CONNSTR_MAP_HANDLE, "SharedAccessKey"))
            .SetReturn(TEST_KEY);
        STRICT_EXPECTED_CALL(mocks, STRING_construct(TEST_KEY))
            .SetReturn((STRING_HANDLE)TEST_KEY_STRING_HANDLE);
        STRICT_EXPECTED_CALL(mocks, STRING_construct("amqps://"))
            .SetReturn((STRING_HANDLE)NULL);
        EXPECTED_CALL(mocks, gballoc_free(IGNORED_PTR_ARG));
        STRICT_EXPECTED_CALL(mocks, Map_Destroy(TEST_CONNSTR_MAP_HANDLE));
        STRICT_EXPECTED_CALL(mocks, STRING_delete(TEST_HOSTNAME_STRING_HANDLE));
        STRICT_EXPECTED_CALL(mocks, STRING_delete(TEST_KEYNAME_STRING_HANDLE));
        STRICT_EXPECTED_CALL(mocks, STRING_delete(TEST_KEY_STRING_HANDLE));
        STRICT_EXPECTED_CALL(mocks, STRING_delete(TEST_CONNSTR_HANDLE));
        STRICT_EXPECTED_CALL(mocks, tickcounter_create());

        // act
        EVENTHUBCLIENT_LL_HANDLE result = EventHubClient_LL_CreateFromConnectionString(CONNECTION_STRING, TEST_EVENTHUB_PATH);
        mocks.AssertActualAndExpectedCalls();

        // assert
        ASSERT_IS_NULL(result);
    }

    /* Tests_SRS_EVENTHUBCLIENT_LL_03_004: [For all other errors, EventHubClient_LL_CreateFromConnectionString shall return NULL.] */
    TEST_FUNCTION(when_concatenating_the_hostname_in_the_target_address_fails_then_EventHubClient_LL_CreateFromConnectionString_fails)
    {
        // arrange
        CEventHubClientLLMocks mocks;

        STRICT_EXPECTED_CALL(mocks, EventHubClient_GetVersionString());
        STRICT_EXPECTED_CALL(mocks, STRING_construct(CONNECTION_STRING))
            .SetReturn(TEST_CONNSTR_HANDLE);
        STRICT_EXPECTED_CALL(mocks, connectionstringparser_parse(TEST_CONNSTR_HANDLE));
        EXPECTED_CALL(mocks, gballoc_malloc(IGNORED_NUM_ARG));
        EXPECTED_CALL(mocks, DList_InitializeListHead(IGNORED_PTR_ARG));
        STRICT_EXPECTED_CALL(mocks, Map_GetValueFromKey(TEST_CONNSTR_MAP_HANDLE, "Endpoint"))
            .SetReturn(TEST_ENDPOINT);
        STRICT_EXPECTED_CALL(mocks, STRING_construct_n(TEST_HOSTNAME, strlen(TEST_HOSTNAME)))
            .SetReturn(TEST_HOSTNAME_STRING_HANDLE);
        STRICT_EXPECTED_CALL(mocks, Map_GetValueFromKey(TEST_CONNSTR_MAP_HANDLE, "SharedAccessKeyName"))
            .SetReturn(TEST_KEYNAME);
        STRICT_EXPECTED_CALL(mocks, STRING_construct(TEST_KEYNAME))
            .SetReturn(TEST_KEYNAME_STRING_HANDLE);
        STRICT_EXPECTED_CALL(mocks, Map_GetValueFromKey(TEST_CONNSTR_MAP_HANDLE, "SharedAccessKey"))
            .SetReturn(TEST_KEY);
        STRICT_EXPECTED_CALL(mocks, STRING_construct(TEST_KEY))
            .SetReturn((STRING_HANDLE)TEST_KEY_STRING_HANDLE);
        STRICT_EXPECTED_CALL(mocks, STRING_construct("amqps://"))
            .SetReturn(TEST_TARGET_STRING_HANDLE);
        STRICT_EXPECTED_CALL(mocks, STRING_concat_with_STRING(TEST_TARGET_STRING_HANDLE, TEST_HOSTNAME_STRING_HANDLE))
            .SetReturn(1);
        EXPECTED_CALL(mocks, gballoc_free(IGNORED_PTR_ARG));
        STRICT_EXPECTED_CALL(mocks, Map_Destroy(TEST_CONNSTR_MAP_HANDLE));
        STRICT_EXPECTED_CALL(mocks, STRING_delete(TEST_HOSTNAME_STRING_HANDLE));
        STRICT_EXPECTED_CALL(mocks, STRING_delete(TEST_KEYNAME_STRING_HANDLE));
        STRICT_EXPECTED_CALL(mocks, STRING_delete(TEST_KEY_STRING_HANDLE));
        STRICT_EXPECTED_CALL(mocks, STRING_delete(TEST_CONNSTR_HANDLE));
        STRICT_EXPECTED_CALL(mocks, tickcounter_create());

        // act
        EVENTHUBCLIENT_LL_HANDLE result = EventHubClient_LL_CreateFromConnectionString(CONNECTION_STRING, TEST_EVENTHUB_PATH);
        mocks.AssertActualAndExpectedCalls();

        // assert
        ASSERT_IS_NULL(result);
    }

    /* Tests_SRS_EVENTHUBCLIENT_LL_03_004: [For all other errors, EventHubClient_LL_CreateFromConnectionString shall return NULL.] */
    TEST_FUNCTION(when_concatenating_the_slash_in_the_target_address_fails_then_EventHubClient_LL_CreateFromConnectionString_fails)
    {
        // arrange
        CEventHubClientLLMocks mocks;

        STRICT_EXPECTED_CALL(mocks, EventHubClient_GetVersionString());
        STRICT_EXPECTED_CALL(mocks, STRING_construct(CONNECTION_STRING))
            .SetReturn(TEST_CONNSTR_HANDLE);
        STRICT_EXPECTED_CALL(mocks, connectionstringparser_parse(TEST_CONNSTR_HANDLE));
        EXPECTED_CALL(mocks, gballoc_malloc(IGNORED_NUM_ARG));
        EXPECTED_CALL(mocks, DList_InitializeListHead(IGNORED_PTR_ARG));
        STRICT_EXPECTED_CALL(mocks, Map_GetValueFromKey(TEST_CONNSTR_MAP_HANDLE, "Endpoint"))
            .SetReturn(TEST_ENDPOINT);
        STRICT_EXPECTED_CALL(mocks, STRING_construct_n(TEST_HOSTNAME, strlen(TEST_HOSTNAME)))
            .SetReturn(TEST_HOSTNAME_STRING_HANDLE);
        STRICT_EXPECTED_CALL(mocks, Map_GetValueFromKey(TEST_CONNSTR_MAP_HANDLE, "SharedAccessKeyName"))
            .SetReturn(TEST_KEYNAME);
        STRICT_EXPECTED_CALL(mocks, STRING_construct(TEST_KEYNAME))
            .SetReturn(TEST_KEYNAME_STRING_HANDLE);
        STRICT_EXPECTED_CALL(mocks, Map_GetValueFromKey(TEST_CONNSTR_MAP_HANDLE, "SharedAccessKey"))
            .SetReturn(TEST_KEY);
        STRICT_EXPECTED_CALL(mocks, STRING_construct(TEST_KEY))
            .SetReturn((STRING_HANDLE)TEST_KEY_STRING_HANDLE);
        STRICT_EXPECTED_CALL(mocks, STRING_construct("amqps://"))
            .SetReturn(TEST_TARGET_STRING_HANDLE);
        STRICT_EXPECTED_CALL(mocks, STRING_concat_with_STRING(TEST_TARGET_STRING_HANDLE, TEST_HOSTNAME_STRING_HANDLE));
        STRICT_EXPECTED_CALL(mocks, STRING_concat(TEST_TARGET_STRING_HANDLE, "/"))
            .SetReturn(1);
        EXPECTED_CALL(mocks, gballoc_free(IGNORED_PTR_ARG));
        STRICT_EXPECTED_CALL(mocks, Map_Destroy(TEST_CONNSTR_MAP_HANDLE));
        STRICT_EXPECTED_CALL(mocks, STRING_delete(TEST_HOSTNAME_STRING_HANDLE));
        STRICT_EXPECTED_CALL(mocks, STRING_delete(TEST_KEYNAME_STRING_HANDLE));
        STRICT_EXPECTED_CALL(mocks, STRING_delete(TEST_KEY_STRING_HANDLE));
        STRICT_EXPECTED_CALL(mocks, STRING_delete(TEST_CONNSTR_HANDLE));
        STRICT_EXPECTED_CALL(mocks, tickcounter_create());

        // act
        EVENTHUBCLIENT_LL_HANDLE result = EventHubClient_LL_CreateFromConnectionString(CONNECTION_STRING, TEST_EVENTHUB_PATH);
        mocks.AssertActualAndExpectedCalls();

        // assert
        ASSERT_IS_NULL(result);
    }

    /* Tests_SRS_EVENTHUBCLIENT_LL_03_004: [For all other errors, EventHubClient_LL_CreateFromConnectionString shall return NULL.] */
    TEST_FUNCTION(when_concatenating_the_event_hub_path_in_the_target_address_fails_then_EventHubClient_LL_CreateFromConnectionString_fails)
    {
        // arrange
        CEventHubClientLLMocks mocks;

        STRICT_EXPECTED_CALL(mocks, EventHubClient_GetVersionString());
        STRICT_EXPECTED_CALL(mocks, STRING_construct(CONNECTION_STRING))
            .SetReturn(TEST_CONNSTR_HANDLE);
        STRICT_EXPECTED_CALL(mocks, connectionstringparser_parse(TEST_CONNSTR_HANDLE));
        EXPECTED_CALL(mocks, gballoc_malloc(IGNORED_NUM_ARG));
        STRICT_EXPECTED_CALL(mocks, Map_GetValueFromKey(TEST_CONNSTR_MAP_HANDLE, "Endpoint"))
            .SetReturn(TEST_ENDPOINT);
        STRICT_EXPECTED_CALL(mocks, STRING_construct_n(TEST_HOSTNAME, strlen(TEST_HOSTNAME)))
            .SetReturn(TEST_HOSTNAME_STRING_HANDLE);
        STRICT_EXPECTED_CALL(mocks, Map_GetValueFromKey(TEST_CONNSTR_MAP_HANDLE, "SharedAccessKeyName"))
            .SetReturn(TEST_KEYNAME);
        STRICT_EXPECTED_CALL(mocks, STRING_construct(TEST_KEYNAME))
            .SetReturn(TEST_KEYNAME_STRING_HANDLE);
        STRICT_EXPECTED_CALL(mocks, Map_GetValueFromKey(TEST_CONNSTR_MAP_HANDLE, "SharedAccessKey"))
            .SetReturn(TEST_KEY);
        STRICT_EXPECTED_CALL(mocks, STRING_construct(TEST_KEY))
            .SetReturn((STRING_HANDLE)TEST_KEY_STRING_HANDLE);
        EXPECTED_CALL(mocks, DList_InitializeListHead(IGNORED_PTR_ARG));
        STRICT_EXPECTED_CALL(mocks, STRING_construct("amqps://"))
            .SetReturn(TEST_TARGET_STRING_HANDLE);
        STRICT_EXPECTED_CALL(mocks, STRING_concat_with_STRING(TEST_TARGET_STRING_HANDLE, TEST_HOSTNAME_STRING_HANDLE));
        STRICT_EXPECTED_CALL(mocks, STRING_concat(TEST_TARGET_STRING_HANDLE, "/"));
        STRICT_EXPECTED_CALL(mocks, STRING_concat(TEST_TARGET_STRING_HANDLE, TEST_EVENTHUB_PATH))
            .SetReturn(1);
        EXPECTED_CALL(mocks, gballoc_free(IGNORED_PTR_ARG));
        STRICT_EXPECTED_CALL(mocks, Map_Destroy(TEST_CONNSTR_MAP_HANDLE));
        STRICT_EXPECTED_CALL(mocks, STRING_delete(TEST_HOSTNAME_STRING_HANDLE));
        STRICT_EXPECTED_CALL(mocks, STRING_delete(TEST_KEYNAME_STRING_HANDLE));
        STRICT_EXPECTED_CALL(mocks, STRING_delete(TEST_KEY_STRING_HANDLE));
        STRICT_EXPECTED_CALL(mocks, STRING_delete(TEST_CONNSTR_HANDLE));
        STRICT_EXPECTED_CALL(mocks, tickcounter_create());

        // act
        EVENTHUBCLIENT_LL_HANDLE result = EventHubClient_LL_CreateFromConnectionString(CONNECTION_STRING, TEST_EVENTHUB_PATH);
        mocks.AssertActualAndExpectedCalls();

        // assert
        ASSERT_IS_NULL(result);
    }

    /* Tests_SRS_EVENTHUBCLIENT_LL_03_018: [EventHubClient_LL_CreateFromConnectionString shall return NULL if the connectionString format is invalid.] */
    TEST_FUNCTION(when_the_endpoint_has_only_sb_slash_slash_EventHubClient_LL_CreateFromConnectionString_fails)
    {
        // arrange
        CEventHubClientLLMocks mocks;

        STRICT_EXPECTED_CALL(mocks, EventHubClient_GetVersionString());
        STRICT_EXPECTED_CALL(mocks, STRING_construct(CONNECTION_STRING))
            .SetReturn(TEST_CONNSTR_HANDLE);
        STRICT_EXPECTED_CALL(mocks, connectionstringparser_parse(TEST_CONNSTR_HANDLE));
        EXPECTED_CALL(mocks, gballoc_malloc(IGNORED_NUM_ARG));
        EXPECTED_CALL(mocks, DList_InitializeListHead(IGNORED_PTR_ARG));
        STRICT_EXPECTED_CALL(mocks, Map_GetValueFromKey(TEST_CONNSTR_MAP_HANDLE, "Endpoint"))
            .SetReturn("sb://");
        EXPECTED_CALL(mocks, gballoc_free(IGNORED_PTR_ARG));
        STRICT_EXPECTED_CALL(mocks, Map_Destroy(TEST_CONNSTR_MAP_HANDLE));
        STRICT_EXPECTED_CALL(mocks, STRING_delete(TEST_CONNSTR_HANDLE));
        STRICT_EXPECTED_CALL(mocks, tickcounter_create());

        // act
        EVENTHUBCLIENT_LL_HANDLE result = EventHubClient_LL_CreateFromConnectionString(CONNECTION_STRING, TEST_EVENTHUB_PATH);
        mocks.AssertActualAndExpectedCalls();

        // assert
        ASSERT_IS_NULL(result);
    }

    /* Tests_SRS_EVENTHUBCLIENT_LL_03_018: [EventHubClient_LL_CreateFromConnectionString shall return NULL if the connectionString format is invalid.] */
    TEST_FUNCTION(when_the_endpoint_does_not_start_with_sb_slash_slash_EventHubClient_LL_CreateFromConnectionString_fails)
    {
        // arrange
        CEventHubClientLLMocks mocks;

        STRICT_EXPECTED_CALL(mocks, EventHubClient_GetVersionString());
        STRICT_EXPECTED_CALL(mocks, STRING_construct(CONNECTION_STRING))
            .SetReturn(TEST_CONNSTR_HANDLE);
        STRICT_EXPECTED_CALL(mocks, connectionstringparser_parse(TEST_CONNSTR_HANDLE));
        EXPECTED_CALL(mocks, gballoc_malloc(IGNORED_NUM_ARG));
        EXPECTED_CALL(mocks, DList_InitializeListHead(IGNORED_PTR_ARG));
        STRICT_EXPECTED_CALL(mocks, Map_GetValueFromKey(TEST_CONNSTR_MAP_HANDLE, "Endpoint"))
            .SetReturn("sb:/5test");
        EXPECTED_CALL(mocks, gballoc_free(IGNORED_PTR_ARG));
        STRICT_EXPECTED_CALL(mocks, Map_Destroy(TEST_CONNSTR_MAP_HANDLE));
        STRICT_EXPECTED_CALL(mocks, STRING_delete(TEST_CONNSTR_HANDLE));
        STRICT_EXPECTED_CALL(mocks, tickcounter_create());

        // act
        EVENTHUBCLIENT_LL_HANDLE result = EventHubClient_LL_CreateFromConnectionString(CONNECTION_STRING, TEST_EVENTHUB_PATH);
        mocks.AssertActualAndExpectedCalls();

        // assert
        ASSERT_IS_NULL(result);
    }

    /* Tests_SRS_EVENTHUBCLIENT_LL_03_018: [EventHubClient_LL_CreateFromConnectionString shall return NULL if the connectionString format is invalid.] */
    TEST_FUNCTION(when_the_endpoint_ends_in_a_slash_the_slash_is_stripped)
    {
        // arrange
        CEventHubClientLLMocks mocks;

        STRICT_EXPECTED_CALL(mocks, EventHubClient_GetVersionString());
        STRICT_EXPECTED_CALL(mocks, STRING_construct(CONNECTION_STRING))
            .SetReturn(TEST_CONNSTR_HANDLE);
        STRICT_EXPECTED_CALL(mocks, connectionstringparser_parse(TEST_CONNSTR_HANDLE));
        EXPECTED_CALL(mocks, gballoc_malloc(IGNORED_NUM_ARG));
        EXPECTED_CALL(mocks, DList_InitializeListHead(IGNORED_PTR_ARG));
        STRICT_EXPECTED_CALL(mocks, Map_GetValueFromKey(TEST_CONNSTR_MAP_HANDLE, "Endpoint"))
            .SetReturn(TEST_ENDPOINT "/");
        STRICT_EXPECTED_CALL(mocks, STRING_construct_n(IGNORED_PTR_ARG, strlen(TEST_HOSTNAME)))
            .IgnoreArgument(1)
            .SetReturn(TEST_HOSTNAME_STRING_HANDLE);
        STRICT_EXPECTED_CALL(mocks, Map_GetValueFromKey(TEST_CONNSTR_MAP_HANDLE, "SharedAccessKeyName"))
            .SetReturn(TEST_KEYNAME);
        STRICT_EXPECTED_CALL(mocks, STRING_construct(TEST_KEYNAME))
            .SetReturn(TEST_KEYNAME_STRING_HANDLE);
        STRICT_EXPECTED_CALL(mocks, Map_GetValueFromKey(TEST_CONNSTR_MAP_HANDLE, "SharedAccessKey"))
            .SetReturn(TEST_KEY);
        STRICT_EXPECTED_CALL(mocks, STRING_construct(TEST_KEY))
            .SetReturn(TEST_KEY_STRING_HANDLE);
        STRICT_EXPECTED_CALL(mocks, STRING_construct("amqps://"))
            .SetReturn(TEST_TARGET_STRING_HANDLE);
        STRICT_EXPECTED_CALL(mocks, STRING_concat_with_STRING(TEST_TARGET_STRING_HANDLE, TEST_HOSTNAME_STRING_HANDLE));
        STRICT_EXPECTED_CALL(mocks, STRING_concat(TEST_TARGET_STRING_HANDLE, "/"));
        STRICT_EXPECTED_CALL(mocks, STRING_concat(TEST_TARGET_STRING_HANDLE, TEST_EVENTHUB_PATH));

        STRICT_EXPECTED_CALL(mocks, Map_Destroy(TEST_CONNSTR_MAP_HANDLE));
        STRICT_EXPECTED_CALL(mocks, STRING_delete(TEST_CONNSTR_HANDLE));
        STRICT_EXPECTED_CALL(mocks, tickcounter_create());

        // act
        EVENTHUBCLIENT_LL_HANDLE result = EventHubClient_LL_CreateFromConnectionString(CONNECTION_STRING, TEST_EVENTHUB_PATH);

        // assert
        ASSERT_IS_NOT_NULL(result);
        mocks.AssertActualAndExpectedCalls();

        // cleanup
        EventHubClient_LL_Destroy(result);
    }

    /* Tests_SRS_EVENTHUBCLIENT_LL_03_018: [EventHubClient_LL_CreateFromConnectionString shall return NULL if the connectionString format is invalid.] */
    TEST_FUNCTION(when_the_keyname_is_empty_EventHubClient_LL_CreateFromConnectionString_fails)
    {
        // arrange
        CEventHubClientLLMocks mocks;

        STRICT_EXPECTED_CALL(mocks, EventHubClient_GetVersionString());
        STRICT_EXPECTED_CALL(mocks, STRING_construct(CONNECTION_STRING))
            .SetReturn(TEST_CONNSTR_HANDLE);
        STRICT_EXPECTED_CALL(mocks, connectionstringparser_parse(TEST_CONNSTR_HANDLE));
        EXPECTED_CALL(mocks, gballoc_malloc(IGNORED_NUM_ARG));
        EXPECTED_CALL(mocks, DList_InitializeListHead(IGNORED_PTR_ARG));
        STRICT_EXPECTED_CALL(mocks, Map_GetValueFromKey(TEST_CONNSTR_MAP_HANDLE, "Endpoint"))
            .SetReturn(TEST_ENDPOINT "/");
        STRICT_EXPECTED_CALL(mocks, STRING_construct_n(IGNORED_PTR_ARG, strlen(TEST_HOSTNAME)))
            .IgnoreArgument(1)
            .SetReturn(TEST_HOSTNAME_STRING_HANDLE);
        STRICT_EXPECTED_CALL(mocks, Map_GetValueFromKey(TEST_CONNSTR_MAP_HANDLE, "SharedAccessKeyName"))
            .SetReturn(TEST_KEYNAME);
        STRICT_EXPECTED_CALL(mocks, STRING_construct(TEST_KEYNAME))
            .SetReturn(TEST_KEYNAME_STRING_HANDLE);
        STRICT_EXPECTED_CALL(mocks, Map_GetValueFromKey(TEST_CONNSTR_MAP_HANDLE, "SharedAccessKey"))
            .SetReturn("");
        EXPECTED_CALL(mocks, gballoc_free(IGNORED_PTR_ARG));
        STRICT_EXPECTED_CALL(mocks, Map_Destroy(TEST_CONNSTR_MAP_HANDLE));
        STRICT_EXPECTED_CALL(mocks, STRING_delete(TEST_HOSTNAME_STRING_HANDLE));
        STRICT_EXPECTED_CALL(mocks, STRING_delete(TEST_KEYNAME_STRING_HANDLE));
        STRICT_EXPECTED_CALL(mocks, STRING_delete(TEST_CONNSTR_HANDLE));
        STRICT_EXPECTED_CALL(mocks, tickcounter_create());

        // act
        EVENTHUBCLIENT_LL_HANDLE result = EventHubClient_LL_CreateFromConnectionString(CONNECTION_STRING, TEST_EVENTHUB_PATH);

        // assert
        ASSERT_IS_NULL(result);
    }

    /* Tests_SRS_EVENTHUBCLIENT_LL_03_018: [EventHubClient_LL_CreateFromConnectionString shall return NULL if the connectionString format is invalid.] */
    TEST_FUNCTION(when_the_key_is_empty_EventHubClient_LL_CreateFromConnectionString_fails)
    {
        // arrange
        CEventHubClientLLMocks mocks;

        STRICT_EXPECTED_CALL(mocks, EventHubClient_GetVersionString());
        STRICT_EXPECTED_CALL(mocks, STRING_construct(CONNECTION_STRING))
            .SetReturn(TEST_CONNSTR_HANDLE);
        STRICT_EXPECTED_CALL(mocks, connectionstringparser_parse(TEST_CONNSTR_HANDLE));
        EXPECTED_CALL(mocks, gballoc_malloc(IGNORED_NUM_ARG));
        EXPECTED_CALL(mocks, DList_InitializeListHead(IGNORED_PTR_ARG));
        STRICT_EXPECTED_CALL(mocks, Map_GetValueFromKey(TEST_CONNSTR_MAP_HANDLE, "Endpoint"))
            .SetReturn(TEST_ENDPOINT "/");
        STRICT_EXPECTED_CALL(mocks, STRING_construct_n(IGNORED_PTR_ARG, strlen(TEST_HOSTNAME)))
            .IgnoreArgument(1)
            .SetReturn(TEST_HOSTNAME_STRING_HANDLE);
        STRICT_EXPECTED_CALL(mocks, Map_GetValueFromKey(TEST_CONNSTR_MAP_HANDLE, "SharedAccessKeyName"))
            .SetReturn("");
        EXPECTED_CALL(mocks, gballoc_free(IGNORED_PTR_ARG));
        STRICT_EXPECTED_CALL(mocks, Map_Destroy(TEST_CONNSTR_MAP_HANDLE));
        STRICT_EXPECTED_CALL(mocks, STRING_delete(TEST_HOSTNAME_STRING_HANDLE));
        STRICT_EXPECTED_CALL(mocks, STRING_delete(TEST_CONNSTR_HANDLE));
        STRICT_EXPECTED_CALL(mocks, tickcounter_create());

        // act
        EVENTHUBCLIENT_LL_HANDLE result = EventHubClient_LL_CreateFromConnectionString(CONNECTION_STRING, TEST_EVENTHUB_PATH);

        // assert
        ASSERT_IS_NULL(result);
    }

    /* EventHubClient_LL_SendAsync */

    /* Tests_SRS_EVENTHUBCLIENT_LL_04_011: [EventHubClient_LL_SendAsync shall fail and return EVENTHUBCLIENT_INVALID_ARG if parameter eventHubClientLLHandle or eventDataHandle is NULL.] */
    TEST_FUNCTION(EventHubClient_LL_SendAsync_with_NULL_eventHubLLHandle_fails)
    {
        // arrange
        CEventHubClientLLMocks mocks;

        // act
        EVENTHUBCLIENT_RESULT result = EventHubClient_LL_SendAsync(NULL, TEST_EVENTDATA_HANDLE, sendAsyncConfirmationCallback, &g_confirmationResult);

        //assert
        ASSERT_ARE_EQUAL(EVENTHUBCLIENT_RESULT, EVENTHUBCLIENT_INVALID_ARG, result);
    }

    /* Tests_SRS_EVENTHUBCLIENT_LL_04_011: [EventHubClient_LL_SendAsync shall fail and return EVENTHUBCLIENT_INVALID_ARG if parameter eventHubClientLLHandle or eventDataHandle is NULL.] */
    TEST_FUNCTION(EventHubClient_LL_SendAsync_with_NULL_eventDataHandle_fails)
    {
        // arrange
        CEventHubClientLLMocks mocks;

        setup_createfromconnectionstring_success(&mocks);
        EVENTHUBCLIENT_LL_HANDLE eventHubHandle = EventHubClient_LL_CreateFromConnectionString(CONNECTION_STRING, TEST_EVENTHUB_PATH);
        mocks.ResetAllCalls();

        // act
        EVENTHUBCLIENT_RESULT result = EventHubClient_LL_SendAsync(eventHubHandle, NULL, sendAsyncConfirmationCallback, &g_confirmationResult);

        //assert
        ASSERT_ARE_EQUAL(EVENTHUBCLIENT_RESULT, EVENTHUBCLIENT_INVALID_ARG, result);
        mocks.AssertActualAndExpectedCalls();

        //cleanup
        EventHubClient_LL_Destroy(eventHubHandle);
    }

    /* Tests_SRS_EVENTHUBCLIENT_LL_04_012: [EventHubClient_LL_SendAsync shall fail and return EVENTHUBCLIENT_INVALID_ARG if parameter sendAsyncConfirmationCallback is NULL and userContextCallBack is not NULL.] */
    TEST_FUNCTION(EventHubClient_LL_SendAsync_with_NULL_sendAsyncConfirmationCallbackandNonNullUSerContext_fails)
    {
        // arrange
        CNiceCallComparer<CEventHubClientLLMocks> mocks;

        setup_createfromconnectionstring_success(&mocks);
        EVENTHUBCLIENT_LL_HANDLE eventHubHandle = EventHubClient_LL_CreateFromConnectionString(CONNECTION_STRING, TEST_EVENTHUB_PATH);
        mocks.ResetAllCalls();

        // act
        EVENTHUBCLIENT_RESULT result = EventHubClient_LL_SendAsync(eventHubHandle, TEST_EVENTDATA_HANDLE, NULL, &g_confirmationResult);

        //assert
        ASSERT_ARE_EQUAL(EVENTHUBCLIENT_RESULT, EVENTHUBCLIENT_INVALID_ARG, result);
        mocks.AssertActualAndExpectedCalls();

        //cleanup
        EventHubClient_LL_Destroy(eventHubHandle);
    }

    /* Tests_SRS_EVENTHUBCLIENT_LL_04_013: [EventHubClient_LL_SendAsync shall add to the pending events list a new record cloning the information from eventDataHandle, sendAsyncConfirmationCallback and userContextCallBack.] */
    /* Tests_SRS_EVENTHUBCLIENT_LL_04_015: [Otherwise EventHubClient_LL_SendAsync shall succeed and return EVENTHUBCLIENT_OK.] */
    TEST_FUNCTION(EventHubClient_LL_SendAsync_succeeds)
    {
        ///arrange
        CEventHubClientLLMocks mocks;
        EVENTDATA_HANDLE dataEventHandle = (EVENTDATA_HANDLE)1;

        setup_createfromconnectionstring_success(&mocks);
        EVENTHUBCLIENT_LL_HANDLE eventHubHandle = EventHubClient_LL_CreateFromConnectionString(CONNECTION_STRING, TEST_EVENTHUB_PATH);
        mocks.ResetAllCalls();

        EXPECTED_CALL(mocks, gballoc_malloc(IGNORED_NUM_ARG))
            .ExpectedTimesExactly(2);
        STRICT_EXPECTED_CALL(mocks, EventData_Clone(dataEventHandle));
        EXPECTED_CALL(mocks, DList_InsertTailList(IGNORED_PTR_ARG, IGNORED_PTR_ARG));
        STRICT_EXPECTED_CALL(mocks, tickcounter_get_current_ms(TICK_COUNT_HANDLE_TEST, IGNORED_PTR_ARG))
            .IgnoreArgument(2);

        // act
        EVENTHUBCLIENT_RESULT result = EventHubClient_LL_SendAsync(eventHubHandle, dataEventHandle, sendAsyncConfirmationCallback, &g_confirmationResult);

        //assert
        ASSERT_ARE_EQUAL(EVENTHUBCLIENT_RESULT, EVENTHUBCLIENT_OK, result);
        mocks.AssertActualAndExpectedCalls();

        //cleanup
        EventHubClient_LL_Destroy(eventHubHandle);
    }

    /* Tests_SRS_EVENTHUBCLIENT_LL_04_014: [If cloning and/or adding the information fails for any reason, EventHubClient_LL_SendAsync shall fail and return EVENTHUBCLIENT_ERROR.] */
    TEST_FUNCTION(when_allocating_memory_for_the_pending_entry_fails_then_EventHubClient_LL_SendAsync_fails)
    {
        ///arrange
        CEventHubClientLLMocks mocks;
        EVENTDATA_HANDLE dataEventHandle = (EVENTDATA_HANDLE)1;

        setup_createfromconnectionstring_success(&mocks);
        EVENTHUBCLIENT_LL_HANDLE eventHubHandle = EventHubClient_LL_CreateFromConnectionString(CONNECTION_STRING, TEST_EVENTHUB_PATH);
        mocks.ResetAllCalls();

        EXPECTED_CALL(mocks, gballoc_malloc(IGNORED_NUM_ARG))
            .SetReturn((void*)NULL);

        // act
        EVENTHUBCLIENT_RESULT result = EventHubClient_LL_SendAsync(eventHubHandle, dataEventHandle, sendAsyncConfirmationCallback, &g_confirmationResult);

        //assert
        ASSERT_ARE_EQUAL(EVENTHUBCLIENT_RESULT, EVENTHUBCLIENT_ERROR, result);
        mocks.AssertActualAndExpectedCalls();

        //cleanup
        EventHubClient_LL_Destroy(eventHubHandle);
    }

    /* Tests_SRS_EVENTHUBCLIENT_LL_04_014: [If cloning and/or adding the information fails for any reason, EventHubClient_LL_SendAsync shall fail and return EVENTHUBCLIENT_ERROR.] */
    TEST_FUNCTION(when_allocating_memory_for_the_event_data_list_of_the_entry_fails_then_EventHubClient_LL_SendAsync_fails)
    {
        ///arrange
        CEventHubClientLLMocks mocks;
        EVENTDATA_HANDLE dataEventHandle = (EVENTDATA_HANDLE)1;

        setup_createfromconnectionstring_success(&mocks);
        EVENTHUBCLIENT_LL_HANDLE eventHubHandle = EventHubClient_LL_CreateFromConnectionString(CONNECTION_STRING, TEST_EVENTHUB_PATH);
        mocks.ResetAllCalls();

        EXPECTED_CALL(mocks, gballoc_malloc(IGNORED_NUM_ARG));
        EXPECTED_CALL(mocks, gballoc_malloc(IGNORED_NUM_ARG))
            .SetReturn((void*)NULL);
        EXPECTED_CALL(mocks, gballoc_free(IGNORED_PTR_ARG));
        STRICT_EXPECTED_CALL(mocks, tickcounter_get_current_ms(TICK_COUNT_HANDLE_TEST, IGNORED_PTR_ARG))
            .IgnoreArgument(2);

        // act
        EVENTHUBCLIENT_RESULT result = EventHubClient_LL_SendAsync(eventHubHandle, dataEventHandle, sendAsyncConfirmationCallback, &g_confirmationResult);

        //assert
        ASSERT_ARE_EQUAL(EVENTHUBCLIENT_RESULT, EVENTHUBCLIENT_ERROR, result);
        mocks.AssertActualAndExpectedCalls();

        //cleanup
        EventHubClient_LL_Destroy(eventHubHandle);
    }

    /* Tests_SRS_EVENTHUBCLIENT_LL_04_014: [If cloning and/or adding the information fails for any reason, EventHubClient_LL_SendAsync shall fail and return EVENTHUBCLIENT_ERROR.] */
    TEST_FUNCTION(when_cloning_the_payload_fails_then_EventHubClient_LL_SendAsync_fails)
    {
        ///arrange
        CEventHubClientLLMocks mocks;
        EVENTDATA_HANDLE dataEventHandle = (EVENTDATA_HANDLE)1;

        setup_createfromconnectionstring_success(&mocks);
        EVENTHUBCLIENT_LL_HANDLE eventHubHandle = EventHubClient_LL_CreateFromConnectionString(CONNECTION_STRING, TEST_EVENTHUB_PATH);
        mocks.ResetAllCalls();

        EXPECTED_CALL(mocks, gballoc_malloc(IGNORED_NUM_ARG))
            .ExpectedTimesExactly(2);
        STRICT_EXPECTED_CALL(mocks, EventData_Clone(dataEventHandle))
            .SetReturn((EVENTDATA_HANDLE)NULL);
        EXPECTED_CALL(mocks, gballoc_free(IGNORED_PTR_ARG))
            .ExpectedTimesExactly(2);
        STRICT_EXPECTED_CALL(mocks, tickcounter_get_current_ms(TICK_COUNT_HANDLE_TEST, IGNORED_PTR_ARG))
            .IgnoreArgument(2);

        // act
        EVENTHUBCLIENT_RESULT result = EventHubClient_LL_SendAsync(eventHubHandle, dataEventHandle, sendAsyncConfirmationCallback, &g_confirmationResult);

        //assert
        ASSERT_ARE_EQUAL(EVENTHUBCLIENT_RESULT, EVENTHUBCLIENT_ERROR, result);
        mocks.AssertActualAndExpectedCalls();

        //cleanup
        EventHubClient_LL_Destroy(eventHubHandle);
    }

    /* EventHubClient_LL_Destroy */

    /* Tests_SRS_EVENTHUBCLIENT_03_010: [If the eventHubHandle is NULL, EventHubClient_LL_Destroy shall not do anything.] */
    TEST_FUNCTION(EventHubClient_LL_Destroy_with_NULL_eventHubHandle_Does_Nothing)
    {
        // arrange
        CEventHubClientLLMocks mocks;

        // act
        EventHubClient_LL_Destroy(NULL);

        // assert
        // Implicit
    }

    /* Tests_SRS_EVENTHUBCLIENT_LL_03_009: [EventHubClient_LL_Destroy shall terminate the usage of this EventHubClient_LL specified by the eventHubLLHandle and cleanup all associated resources.] */
    /* Tests_SRS_EVENTHUBCLIENT_LL_01_081: [The key host name, key name and key allocated in EventHubClient_LL_CreateFromConnectionString shall be freed.] */
    /* Tests_SRS_EVENTHUBCLIENT_LL_01_042: [The message sender shall be freed by calling messagesender_destroy.] */
    /* Tests_SRS_EVENTHUBCLIENT_LL_01_043: [The link shall be freed by calling link_destroy.] */
    /* Tests_SRS_EVENTHUBCLIENT_LL_01_044: [The session shall be freed by calling session_destroy.] */
    /* Tests_SRS_EVENTHUBCLIENT_LL_01_045: [The connection shall be freed by calling connection_destroy.] */
    /* Tests_SRS_EVENTHUBCLIENT_LL_01_046: [The SASL client IO shall be freed by calling xio_destroy.] */
    /* Tests_SRS_EVENTHUBCLIENT_LL_01_047: [The TLS IO shall be freed by calling xio_destroy.] */
    /* Tests_SRS_EVENTHUBCLIENT_LL_01_048: [The SASL plain mechanism shall be freed by calling saslmechanism_destroy.] */
    /* Tests_SRS_EVENTHUBCLIENT_LL_01_041: [All pending message data shall be freed.] */
    TEST_FUNCTION(EventHubClient_LL_Destroy_with_valid_handle_frees_all_the_resources)
    {
        // arrange
        CEventHubClientLLMocks mocks;
        setup_createfromconnectionstring_success(&mocks);
        EVENTHUBCLIENT_LL_HANDLE eventHubHandle = EventHubClient_LL_CreateFromConnectionString(CONNECTION_STRING, TEST_EVENTHUB_PATH);
        setup_messenger_initialize_success(&mocks);
        EventHubClient_LL_DoWork(eventHubHandle);
        mocks.ResetAllCalls();

        STRICT_EXPECTED_CALL(mocks, messagesender_destroy(TEST_MESSAGE_SENDER_HANDLE));
        STRICT_EXPECTED_CALL(mocks, link_destroy(TEST_LINK_HANDLE));
        STRICT_EXPECTED_CALL(mocks, session_destroy(TEST_SESSION_HANDLE));
        STRICT_EXPECTED_CALL(mocks, connection_destroy(TEST_CONNECTION_HANDLE));
        STRICT_EXPECTED_CALL(mocks, xio_destroy(TEST_SASLCLIENTIO_HANDLE));
        STRICT_EXPECTED_CALL(mocks, xio_destroy(TEST_TLSIO_HANDLE));
        STRICT_EXPECTED_CALL(mocks, saslmechanism_destroy(TEST_SASL_MECHANISM_HANDLE));
        STRICT_EXPECTED_CALL(mocks, STRING_delete(TEST_TARGET_STRING_HANDLE));
        STRICT_EXPECTED_CALL(mocks, STRING_delete(TEST_KEYNAME_STRING_HANDLE));
        STRICT_EXPECTED_CALL(mocks, STRING_delete(TEST_KEY_STRING_HANDLE));
        STRICT_EXPECTED_CALL(mocks, STRING_delete(TEST_HOSTNAME_STRING_HANDLE));
        STRICT_EXPECTED_CALL(mocks, DList_RemoveHeadList(saved_pending_list));
        EXPECTED_CALL(mocks, gballoc_free(IGNORED_PTR_ARG));
        STRICT_EXPECTED_CALL(mocks, tickcounter_destroy(TICK_COUNT_HANDLE_TEST));

        // act
        EventHubClient_LL_Destroy(eventHubHandle);

        // assert
        // Implicit
    }

    /* Tests_SRS_EVENTHUBCLIENT_LL_01_081: [The key host name, key name and key allocated in EventHubClient_LL_CreateFromConnectionString shall be freed.] */
    /* Tests_SRS_EVENTHUBCLIENT_LL_01_041: [All pending message data shall be freed.] */
    /* Tests_SRS_EVENTHUBCLIENT_LL_01_040: [All the pending messages shall be indicated as error by calling the associated callback with EVENTHUBCLIENT_CONFIRMATION_DESTROY.] */
    TEST_FUNCTION(EventHubClient_LL_Destroy_frees_2_pending_messages)
    {
        // arrange
        CEventHubClientLLMocks mocks;
        EVENTDATA_HANDLE dataEventHandle = (EVENTDATA_HANDLE)1;
        setup_createfromconnectionstring_success(&mocks);
        EVENTHUBCLIENT_LL_HANDLE eventHubHandle = EventHubClient_LL_CreateFromConnectionString(CONNECTION_STRING, TEST_EVENTHUB_PATH);
        EXPECTED_CALL(mocks, EventData_Clone(IGNORED_PTR_ARG))
            .SetReturn(TEST_CLONED_EVENTDATA_HANDLE_1);
        (void)EventHubClient_LL_SendAsync(eventHubHandle, dataEventHandle, sendAsyncConfirmationCallback, (void*)0x4242);
        EXPECTED_CALL(mocks, EventData_Clone(IGNORED_PTR_ARG))
            .SetReturn(TEST_CLONED_EVENTDATA_HANDLE_2);
        (void)EventHubClient_LL_SendAsync(eventHubHandle, dataEventHandle, sendAsyncConfirmationCallback, (void*)0x4243);
        mocks.ResetAllCalls();

        STRICT_EXPECTED_CALL(mocks, STRING_delete(TEST_TARGET_STRING_HANDLE));
        STRICT_EXPECTED_CALL(mocks, STRING_delete(TEST_KEYNAME_STRING_HANDLE));
        STRICT_EXPECTED_CALL(mocks, STRING_delete(TEST_KEY_STRING_HANDLE));
        STRICT_EXPECTED_CALL(mocks, STRING_delete(TEST_HOSTNAME_STRING_HANDLE));
        STRICT_EXPECTED_CALL(mocks, DList_RemoveHeadList(saved_pending_list));

        STRICT_EXPECTED_CALL(mocks, tickcounter_destroy(TICK_COUNT_HANDLE_TEST));

        /* 1st item */
        STRICT_EXPECTED_CALL(mocks, sendAsyncConfirmationCallback(EVENTHUBCLIENT_CONFIRMATION_DESTROY, (void*)0x4242));
        STRICT_EXPECTED_CALL(mocks, EventData_Destroy(TEST_CLONED_EVENTDATA_HANDLE_1));
        EXPECTED_CALL(mocks, gballoc_free(IGNORED_PTR_ARG));
        EXPECTED_CALL(mocks, gballoc_free(IGNORED_PTR_ARG));
        STRICT_EXPECTED_CALL(mocks, DList_RemoveHeadList(saved_pending_list));
        /* 2nd item */
        STRICT_EXPECTED_CALL(mocks, sendAsyncConfirmationCallback(EVENTHUBCLIENT_CONFIRMATION_DESTROY, (void*)0x4243));
        STRICT_EXPECTED_CALL(mocks, EventData_Destroy(TEST_CLONED_EVENTDATA_HANDLE_2));
        EXPECTED_CALL(mocks, gballoc_free(IGNORED_PTR_ARG));
        EXPECTED_CALL(mocks, gballoc_free(IGNORED_PTR_ARG));
        STRICT_EXPECTED_CALL(mocks, DList_RemoveHeadList(saved_pending_list));
        EXPECTED_CALL(mocks, gballoc_free(IGNORED_PTR_ARG));

        // act
        EventHubClient_LL_Destroy(eventHubHandle);

        // assert
        // Implicit
    }

    /* Tests_SRS_EVENTHUBCLIENT_LL_01_060: [When on_messagesender_state_changed is called with MESSAGE_SENDER_STATE_ERROR, the uAMQP stack shall be brough down so that it can be created again if needed in dowork:] */
    /* Tests_SRS_EVENTHUBCLIENT_LL_03_009: [EventHubClient_LL_Destroy shall terminate the usage of this EventHubClient_LL specified by the eventHubLLHandle and cleanup all associated resources.] */
    TEST_FUNCTION(when_destroy_is_Called_after_the_stack_has_been_brought_down_then_it_is_not_brought_down_again)
    {
        // arrange
        CEventHubClientLLMocks mocks;
        setup_createfromconnectionstring_success(&mocks);
        EVENTHUBCLIENT_LL_HANDLE eventHubHandle = EventHubClient_LL_CreateFromConnectionString(CONNECTION_STRING, TEST_EVENTHUB_PATH);
        EventHubClient_LL_DoWork(eventHubHandle);
        saved_on_message_sender_state_changed(saved_message_sender_context, MESSAGE_SENDER_STATE_OPEN, MESSAGE_SENDER_STATE_IDLE);
        saved_on_message_sender_state_changed(saved_message_sender_context, MESSAGE_SENDER_STATE_ERROR, MESSAGE_SENDER_STATE_OPEN);
        mocks.ResetAllCalls();

        STRICT_EXPECTED_CALL(mocks, messagesender_destroy(TEST_MESSAGE_SENDER_HANDLE));
        STRICT_EXPECTED_CALL(mocks, link_destroy(TEST_LINK_HANDLE));
        STRICT_EXPECTED_CALL(mocks, session_destroy(TEST_SESSION_HANDLE));
        STRICT_EXPECTED_CALL(mocks, connection_destroy(TEST_CONNECTION_HANDLE));
        STRICT_EXPECTED_CALL(mocks, xio_destroy(DUMMY_IO_HANDLE));
        STRICT_EXPECTED_CALL(mocks, xio_destroy(DUMMY_IO_HANDLE));
        STRICT_EXPECTED_CALL(mocks, saslmechanism_destroy(TEST_SASL_MECHANISM_HANDLE));

        STRICT_EXPECTED_CALL(mocks, STRING_delete(TEST_TARGET_STRING_HANDLE));
        STRICT_EXPECTED_CALL(mocks, STRING_delete(TEST_KEYNAME_STRING_HANDLE));
        STRICT_EXPECTED_CALL(mocks, STRING_delete(TEST_KEY_STRING_HANDLE));
        STRICT_EXPECTED_CALL(mocks, STRING_delete(TEST_HOSTNAME_STRING_HANDLE));
        STRICT_EXPECTED_CALL(mocks, DList_RemoveHeadList(saved_pending_list));
        EXPECTED_CALL(mocks, gballoc_free(IGNORED_PTR_ARG));
        STRICT_EXPECTED_CALL(mocks, tickcounter_destroy(TICK_COUNT_HANDLE_TEST));

        // act
        EventHubClient_LL_Destroy(eventHubHandle);

        // assert
        // Implicit
    }

    /* EventHubClient_LL_DoWork */

    /* Tests_SRS_EVENTHUBCLIENT_LL_04_018: [if parameter eventHubClientLLHandle is NULL EventHubClient_LL_DoWork shall immediately return.]  */
    TEST_FUNCTION(EventHubClient_LL_DoWork_with_NullHandle_Do_Not_Work)
    {
        // arrange
        CEventHubClientLLMocks mocks;

        // act
        EventHubClient_LL_DoWork(NULL);

        // assert
        mocks.AssertActualAndExpectedCalls();
    }

    /* Tests_SRS_EVENTHUBCLIENT_LL_01_038: [EventHubClient_LL_DoWork shall perform a messagesender_open if the state of the message_sender is not OPEN.] */
    /* Tests_SRS_EVENTHUBCLIENT_LL_01_064: [EventHubClient_LL_DoWork shall call connection_dowork while passing as argument the connection handle obtained in EventHubClient_LL_Create.] */
    /* Tests_SRS_EVENTHUBCLIENT_LL_01_079: [EventHubClient_LL_DoWork shall bring up the uAMQP stack if it has not already brought up:] */
    /* Tests_SRS_EVENTHUBCLIENT_LL_03_030: [A TLS IO shall be created by calling xio_create.] */
    /* Tests_SRS_EVENTHUBCLIENT_LL_01_002: [The TLS IO interface description passed to xio_create shall be obtained by calling platform_get_default_tlsio_interface.] */
    /* Tests_SRS_EVENTHUBCLIENT_LL_01_004: [A SASL plain mechanism shall be created by calling saslmechanism_create.] */
    /* Tests_SRS_EVENTHUBCLIENT_LL_01_005: [The interface passed to saslmechanism_create shall be obtained by calling saslplain_get_interface.] */
    /* Tests_SRS_EVENTHUBCLIENT_LL_01_007: [The creation parameters for the SASL plain mechanism shall be in the form of a SASL_PLAIN_CONFIG structure.] */
    /* Tests_SRS_EVENTHUBCLIENT_LL_01_008: [The authcid shall be set to the key name parsed earlier from the connection string.] */
    /* Tests_SRS_EVENTHUBCLIENT_LL_01_009: [The passwd members shall be set to the key value parsed earlier from the connection string.] */
    /* Tests_SRS_EVENTHUBCLIENT_LL_01_010: [The authzid shall be NULL.] */
    /* Tests_SRS_EVENTHUBCLIENT_LL_01_012: [A SASL client IO shall be created by calling xio_create.] */
    /* Tests_SRS_EVENTHUBCLIENT_LL_01_013: [The IO interface description for the SASL client IO shall be obtained by calling saslclientio_get_interface_description.] */
    /* Tests_SRS_EVENTHUBCLIENT_LL_01_015: [The IO creation parameters passed to xio_create shall be in the form of a SASLCLIENTIO_CONFIG.] */
    /* Tests_SRS_EVENTHUBCLIENT_LL_01_016: [The underlying_io members shall be set to the previously created TLS IO.] */
    /* Tests_SRS_EVENTHUBCLIENT_LL_01_017: [The sasl_mechanism shall be set to the previously created SASL PLAIN mechanism.] */
    /* Tests_SRS_EVENTHUBCLIENT_LL_01_019: [An AMQP connection shall be created by calling connection_create and passing as arguments the SASL client IO handle, eventhub hostname, "eh_client_connection" as container name and NULL for the new session handler and context.] */
    /* Tests_SRS_EVENTHUBCLIENT_LL_01_028: [An AMQP session shall be created by calling session_create and passing as arguments the connection handle, and NULL for the new link handler and context.] */
    /* Tests_SRS_EVENTHUBCLIENT_LL_01_030: [The outgoing window for the session shall be set to 10 by calling session_set_outgoing_window.] */
    /* Tests_SRS_EVENTHUBCLIENT_LL_01_021: [A source AMQP value shall be created by calling messaging_create_source.] */
    /* Tests_SRS_EVENTHUBCLIENT_LL_01_022: [The source address shall be "ingress".] */
    /* Tests_SRS_EVENTHUBCLIENT_LL_01_023: [A target AMQP value shall be created by calling messaging_create_target.] */
    /* Tests_SRS_EVENTHUBCLIENT_LL_01_024: [The target address shall be "amqps://" {eventhub hostname} / {eventhub name}.] */
    /* Tests_SRS_EVENTHUBCLIENT_LL_01_026: [An AMQP link shall be created by calling link_create and passing as arguments the session handle, "sender-link" as link name, role_sender and the previously created source and target values.] */
    /* Tests_SRS_EVENTHUBCLIENT_LL_01_032: [The link sender settle mode shall be set to unsettled by calling link_set_snd_settle_mode.] */
    /* Tests_SRS_EVENTHUBCLIENT_LL_01_034: [The message size shall be set to 256K by calling link_set_max_message_size.] */
    /* Tests_SRS_EVENTHUBCLIENT_LL_01_036: [A message sender shall be created by calling messagesender_create and passing as arguments the link handle, a state changed callback, a context and NULL for the logging function.] */
    /* Tests_SRS_EVENTHUBCLIENT_LL_01_079: [EventHubClient_LL_DoWork shall bring up the uAMQP stack if it has not already brought up:] */
    TEST_FUNCTION(EventHubClient_LL_DoWork_when_message_sender_is_not_open_opens_the_message_sender)
    {
        // arrange
        CEventHubClientLLMocks mocks;
        setup_createfromconnectionstring_success(&mocks);
        EVENTHUBCLIENT_LL_HANDLE eventHubHandle = EventHubClient_LL_CreateFromConnectionString(CONNECTION_STRING, TEST_EVENTHUB_PATH);
        mocks.ResetAllCalls();

        setup_messenger_initialize_success(&mocks);
        STRICT_EXPECTED_CALL(mocks, messagesender_open(TEST_MESSAGE_SENDER_HANDLE));
        STRICT_EXPECTED_CALL(mocks, connection_dowork(TEST_CONNECTION_HANDLE));
        STRICT_EXPECTED_CALL(mocks, connection_set_trace(TEST_CONNECTION_HANDLE, false));

        // act
        EventHubClient_LL_DoWork(eventHubHandle);

        // assert
        ASSERT_ARE_EQUAL(char_ptr, TEST_KEYNAME, saved_sasl_mechanism_create_parameters->authcid);
        ASSERT_ARE_EQUAL(char_ptr, TEST_KEY, saved_sasl_mechanism_create_parameters->passwd);
        ASSERT_ARE_EQUAL(char_ptr, TEST_HOSTNAME, saved_tlsio_parameters->hostname);
        ASSERT_ARE_EQUAL(int, 5671, saved_tlsio_parameters->port);
        ASSERT_ARE_EQUAL(void_ptr, TEST_SASL_MECHANISM_HANDLE, saved_saslclientio_parameters->sasl_mechanism);
        ASSERT_ARE_EQUAL(void_ptr, TEST_TLSIO_HANDLE, saved_saslclientio_parameters->underlying_io);
        mocks.AssertActualAndExpectedCalls();

        // cleanup
        EventHubClient_LL_Destroy(eventHubHandle);
    }

    /* Tests_SRS_EVENTHUBCLIENT_LL_01_038: [EventHubClient_LL_DoWork shall perform a messagesender_open if the state of the message_sender is not OPEN.] */
    /* Tests_SRS_EVENTHUBCLIENT_LL_01_064: [EventHubClient_LL_DoWork shall call connection_dowork while passing as argument the connection handle obtained in EventHubClient_LL_Create.] */
    /* Tests_SRS_EVENTHUBCLIENT_LL_01_079: [EventHubClient_LL_DoWork shall bring up the uAMQP stack if it has not already brought up:] */
    /* Tests_SRS_EVENTHUBCLIENT_LL_03_030: [A TLS IO shall be created by calling xio_create.] */
    /* Tests_SRS_EVENTHUBCLIENT_LL_01_002: [The TLS IO interface description passed to xio_create shall be obtained by calling platform_get_default_tlsio_interface.] */
    /* Tests_SRS_EVENTHUBCLIENT_LL_01_004: [A SASL plain mechanism shall be created by calling saslmechanism_create.] */
    /* Tests_SRS_EVENTHUBCLIENT_LL_01_005: [The interface passed to saslmechanism_create shall be obtained by calling saslplain_get_interface.] */
    /* Tests_SRS_EVENTHUBCLIENT_LL_01_007: [The creation parameters for the SASL plain mechanism shall be in the form of a SASL_PLAIN_CONFIG structure.] */
    /* Tests_SRS_EVENTHUBCLIENT_LL_01_008: [The authcid shall be set to the key name parsed earlier from the connection string.] */
    /* Tests_SRS_EVENTHUBCLIENT_LL_01_009: [The passwd members shall be set to the key value parsed earlier from the connection string.] */
    /* Tests_SRS_EVENTHUBCLIENT_LL_01_010: [The authzid shall be NULL.] */
    /* Tests_SRS_EVENTHUBCLIENT_LL_01_012: [A SASL client IO shall be created by calling xio_create.] */
    /* Tests_SRS_EVENTHUBCLIENT_LL_01_013: [The IO interface description for the SASL client IO shall be obtained by calling saslclientio_get_interface_description.] */
    /* Tests_SRS_EVENTHUBCLIENT_LL_01_015: [The IO creation parameters passed to xio_create shall be in the form of a SASLCLIENTIO_CONFIG.] */
    /* Tests_SRS_EVENTHUBCLIENT_LL_01_016: [The underlying_io members shall be set to the previously created TLS IO.] */
    /* Tests_SRS_EVENTHUBCLIENT_LL_01_017: [The sasl_mechanism shall be set to the previously created SASL PLAIN mechanism.] */
    /* Tests_SRS_EVENTHUBCLIENT_LL_01_019: [An AMQP connection shall be created by calling connection_create and passing as arguments the SASL client IO handle, eventhub hostname, "eh_client_connection" as container name and NULL for the new session handler and context.] */
    /* Tests_SRS_EVENTHUBCLIENT_LL_01_028: [An AMQP session shall be created by calling session_create and passing as arguments the connection handle, and NULL for the new link handler and context.] */
    /* Tests_SRS_EVENTHUBCLIENT_LL_01_030: [The outgoing window for the session shall be set to 10 by calling session_set_outgoing_window.] */
    /* Tests_SRS_EVENTHUBCLIENT_LL_01_021: [A source AMQP value shall be created by calling messaging_create_source.] */
    /* Tests_SRS_EVENTHUBCLIENT_LL_01_022: [The source address shall be "ingress".] */
    /* Tests_SRS_EVENTHUBCLIENT_LL_01_023: [A target AMQP value shall be created by calling messaging_create_target.] */
    /* Tests_SRS_EVENTHUBCLIENT_LL_01_024: [The target address shall be "amqps://" {eventhub hostname} / {eventhub name}.] */
    /* Tests_SRS_EVENTHUBCLIENT_LL_01_026: [An AMQP link shall be created by calling link_create and passing as arguments the session handle, "sender-link" as link name, role_sender and the previously created source and target values.] */
    /* Tests_SRS_EVENTHUBCLIENT_LL_01_032: [The link sender settle mode shall be set to unsettled by calling link_set_snd_settle_mode.] */
    /* Tests_SRS_EVENTHUBCLIENT_LL_01_034: [The message size shall be set to 256K by calling link_set_max_message_size.] */
    /* Tests_SRS_EVENTHUBCLIENT_LL_01_036: [A message sender shall be created by calling messagesender_create and passing as arguments the link handle, a state changed callback, a context and NULL for the logging function.] */
    /* Tests_SRS_EVENTHUBCLIENT_LL_01_079: [EventHubClient_LL_DoWork shall bring up the uAMQP stack if it has not already brought up:] */
    TEST_FUNCTION(EventHubClient_LL_DoWork_when_message_sender_is_not_open_opens_the_message_sender_different_args)
    {
        // arrange
        CEventHubClientLLMocks mocks;
        setup_createfromconnectionstring_success(&mocks);
        EVENTHUBCLIENT_LL_HANDLE eventHubHandle = EventHubClient_LL_CreateFromConnectionString(CONNECTION_STRING, TEST_EVENTHUB_PATH);
        mocks.ResetAllCalls();

        STRICT_EXPECTED_CALL(mocks, STRING_c_str(TEST_HOSTNAME_STRING_HANDLE))
            .SetReturn("Host2");
        STRICT_EXPECTED_CALL(mocks, STRING_c_str(TEST_TARGET_STRING_HANDLE))
            .SetReturn("amqps://" "Host2" "/" "AnotherOne");
        STRICT_EXPECTED_CALL(mocks, STRING_c_str(TEST_KEYNAME_STRING_HANDLE))
            .SetReturn("Mwahaha");
        STRICT_EXPECTED_CALL(mocks, STRING_c_str(TEST_KEY_STRING_HANDLE))
            .SetReturn("Secret");
        STRICT_EXPECTED_CALL(mocks, saslplain_get_interface());
        STRICT_EXPECTED_CALL(mocks, saslmechanism_create(TEST_SASLPLAIN_INTERFACE_DESCRIPTION, NULL))
            .IgnoreArgument(2);
        STRICT_EXPECTED_CALL(mocks, platform_get_default_tlsio());
        STRICT_EXPECTED_CALL(mocks, xio_create(TEST_TLSIO_INTERFACE_DESCRIPTION, NULL))
            .IgnoreArgument(2)
            .SetReturn(TEST_TLSIO_HANDLE);
        STRICT_EXPECTED_CALL(mocks, saslclientio_get_interface_description());
        STRICT_EXPECTED_CALL(mocks, xio_create(TEST_SASLCLIENTIO_INTERFACE_DESCRIPTION, NULL))
            .IgnoreArgument(2)
            .SetReturn(TEST_SASLCLIENTIO_HANDLE);
        STRICT_EXPECTED_CALL(mocks, connection_create(TEST_SASLCLIENTIO_HANDLE, "Host2", "eh_client_connection", NULL, NULL));
        STRICT_EXPECTED_CALL(mocks, session_create(TEST_CONNECTION_HANDLE, NULL, NULL));
        STRICT_EXPECTED_CALL(mocks, session_set_outgoing_window(TEST_SESSION_HANDLE, 10));
        STRICT_EXPECTED_CALL(mocks, messaging_create_source("ingress"));
        STRICT_EXPECTED_CALL(mocks, messaging_create_target("amqps://" "Host2" "/" "AnotherOne"));
        STRICT_EXPECTED_CALL(mocks, link_create(TEST_SESSION_HANDLE, "sender-link", role_sender, TEST_SOURCE_AMQP_VALUE, TEST_TARGET_AMQP_VALUE));
        STRICT_EXPECTED_CALL(mocks, link_set_snd_settle_mode(TEST_LINK_HANDLE, sender_settle_mode_unsettled));
        STRICT_EXPECTED_CALL(mocks, link_set_max_message_size(TEST_LINK_HANDLE, 256 * 1024));
        STRICT_EXPECTED_CALL(mocks, messagesender_create(TEST_LINK_HANDLE, IGNORED_PTR_ARG, IGNORED_PTR_ARG))
            .IgnoreArgument(2).IgnoreArgument(3);
        STRICT_EXPECTED_CALL(mocks, amqpvalue_destroy(TEST_SOURCE_AMQP_VALUE));
        STRICT_EXPECTED_CALL(mocks, amqpvalue_destroy(TEST_TARGET_AMQP_VALUE));

        STRICT_EXPECTED_CALL(mocks, messagesender_open(TEST_MESSAGE_SENDER_HANDLE));
        STRICT_EXPECTED_CALL(mocks, connection_dowork(TEST_CONNECTION_HANDLE));
        STRICT_EXPECTED_CALL(mocks, connection_set_trace(TEST_CONNECTION_HANDLE, false));

        // act
        EventHubClient_LL_DoWork(eventHubHandle);

        // assert
        ASSERT_ARE_EQUAL(char_ptr, "Mwahaha", saved_sasl_mechanism_create_parameters->authcid);
        ASSERT_ARE_EQUAL(char_ptr, "Secret", saved_sasl_mechanism_create_parameters->passwd);
        ASSERT_ARE_EQUAL(char_ptr, "Host2", saved_tlsio_parameters->hostname);
        ASSERT_ARE_EQUAL(int, 5671, saved_tlsio_parameters->port);
        ASSERT_ARE_EQUAL(void_ptr, TEST_SASL_MECHANISM_HANDLE, saved_saslclientio_parameters->sasl_mechanism);
        ASSERT_ARE_EQUAL(void_ptr, TEST_TLSIO_HANDLE, saved_saslclientio_parameters->underlying_io);
        mocks.AssertActualAndExpectedCalls();

        // cleanup
        EventHubClient_LL_Destroy(eventHubHandle);
    }

    /* Tests_SRS_EVENTHUBCLIENT_LL_01_080: [If any other error happens while bringing up the uAMQP stack, EventHubClient_LL_DoWork shall not attempt to open the message_sender and return without sending any messages.] */
    TEST_FUNCTION(when_getting_the_hostname_raw_string_fails_then_EventHubClient_LL_DoWork_does_not_proceed)
    {
        // arrange
        CEventHubClientLLMocks mocks;
        setup_createfromconnectionstring_success(&mocks);
        EVENTHUBCLIENT_LL_HANDLE eventHubHandle = EventHubClient_LL_CreateFromConnectionString(CONNECTION_STRING, TEST_EVENTHUB_PATH);
        mocks.ResetAllCalls();

        STRICT_EXPECTED_CALL(mocks, STRING_c_str(TEST_HOSTNAME_STRING_HANDLE))
            .SetReturn((char*)NULL);

        // act
        EventHubClient_LL_DoWork(eventHubHandle);

        // assert
        mocks.AssertActualAndExpectedCalls();

        // cleanup
        EventHubClient_LL_Destroy(eventHubHandle);
    }

    /* Tests_SRS_EVENTHUBCLIENT_LL_01_080: [If any other error happens while bringing up the uAMQP stack, EventHubClient_LL_DoWork shall not attempt to open the message_sender and return without sending any messages.] */
    TEST_FUNCTION(when_getting_the_target_address_string_content_fails_then_EventHubClient_LL_DoWork_does_not_proceed)
    {
        // arrange
        CEventHubClientLLMocks mocks;
        setup_createfromconnectionstring_success(&mocks);
        EVENTHUBCLIENT_LL_HANDLE eventHubHandle = EventHubClient_LL_CreateFromConnectionString(CONNECTION_STRING, TEST_EVENTHUB_PATH);
        mocks.ResetAllCalls();

        STRICT_EXPECTED_CALL(mocks, STRING_c_str(TEST_HOSTNAME_STRING_HANDLE))
            .SetReturn(TEST_HOSTNAME);
        STRICT_EXPECTED_CALL(mocks, STRING_c_str(TEST_TARGET_STRING_HANDLE))
            .SetReturn((char*)NULL);

        // act
        EventHubClient_LL_DoWork(eventHubHandle);

        // assert
        mocks.AssertActualAndExpectedCalls();

        // cleanup
        EventHubClient_LL_Destroy(eventHubHandle);
    }

    /* Tests_SRS_EVENTHUBCLIENT_LL_01_080: [If any other error happens while bringing up the uAMQP stack, EventHubClient_LL_DoWork shall not attempt to open the message_sender and return without sending any messages.] */
    TEST_FUNCTION(when_getting_the_string_content_for_the_keyname_fails_then_EventHubClient_LL_DoWork_does_not_proceed)
    {
        // arrange
        CEventHubClientLLMocks mocks;
        setup_createfromconnectionstring_success(&mocks);
        EVENTHUBCLIENT_LL_HANDLE eventHubHandle = EventHubClient_LL_CreateFromConnectionString(CONNECTION_STRING, TEST_EVENTHUB_PATH);
        mocks.ResetAllCalls();

        STRICT_EXPECTED_CALL(mocks, STRING_c_str(TEST_HOSTNAME_STRING_HANDLE))
            .SetReturn(TEST_HOSTNAME);
        STRICT_EXPECTED_CALL(mocks, STRING_c_str(TEST_TARGET_STRING_HANDLE))
            .SetReturn("amqps://" TEST_HOSTNAME "/" TEST_EVENTHUB_PATH);
        STRICT_EXPECTED_CALL(mocks, STRING_c_str(TEST_KEYNAME_STRING_HANDLE))
            .SetReturn((char*)NULL);

        // act
        EventHubClient_LL_DoWork(eventHubHandle);

        // assert
        mocks.AssertActualAndExpectedCalls();

        // cleanup
        EventHubClient_LL_Destroy(eventHubHandle);
    }

    /* Tests_SRS_EVENTHUBCLIENT_LL_01_080: [If any other error happens while bringing up the uAMQP stack, EventHubClient_LL_DoWork shall not attempt to open the message_sender and return without sending any messages.] */
    TEST_FUNCTION(when_getting_the_string_content_for_the_key_fails_then_EventHubClient_LL_DoWork_does_not_proceed)
    {
        // arrange
        CEventHubClientLLMocks mocks;
        setup_createfromconnectionstring_success(&mocks);
        EVENTHUBCLIENT_LL_HANDLE eventHubHandle = EventHubClient_LL_CreateFromConnectionString(CONNECTION_STRING, TEST_EVENTHUB_PATH);
        mocks.ResetAllCalls();

        STRICT_EXPECTED_CALL(mocks, STRING_c_str(TEST_HOSTNAME_STRING_HANDLE))
            .SetReturn(TEST_HOSTNAME);
        STRICT_EXPECTED_CALL(mocks, STRING_c_str(TEST_TARGET_STRING_HANDLE))
            .SetReturn("amqps://" TEST_HOSTNAME "/" TEST_EVENTHUB_PATH);
        STRICT_EXPECTED_CALL(mocks, STRING_c_str(TEST_KEYNAME_STRING_HANDLE))
            .SetReturn(TEST_KEYNAME);
        STRICT_EXPECTED_CALL(mocks, STRING_c_str(TEST_KEY_STRING_HANDLE))
            .SetReturn((char*)NULL);

        // act
        EventHubClient_LL_DoWork(eventHubHandle);

        // assert
        mocks.AssertActualAndExpectedCalls();

        // cleanup
        EventHubClient_LL_Destroy(eventHubHandle);
    }

    /* Tests_SRS_EVENTHUBCLIENT_LL_01_006: [If saslplain_get_interface fails then EventHubClient_LL_DoWork shall not proceed with sending any messages.] */
    TEST_FUNCTION(when_getting_the_interface_for_SASL_plain_fails_then_EventHubClient_LL_DoWork_does_not_proceed)
    {
        // arrange
        CEventHubClientLLMocks mocks;
        setup_createfromconnectionstring_success(&mocks);
        EVENTHUBCLIENT_LL_HANDLE eventHubHandle = EventHubClient_LL_CreateFromConnectionString(CONNECTION_STRING, TEST_EVENTHUB_PATH);
        mocks.ResetAllCalls();

        STRICT_EXPECTED_CALL(mocks, STRING_c_str(TEST_HOSTNAME_STRING_HANDLE))
            .SetReturn(TEST_HOSTNAME);
        STRICT_EXPECTED_CALL(mocks, STRING_c_str(TEST_TARGET_STRING_HANDLE))
            .SetReturn("amqps://" TEST_HOSTNAME "/" TEST_EVENTHUB_PATH);
        STRICT_EXPECTED_CALL(mocks, STRING_c_str(TEST_KEYNAME_STRING_HANDLE))
            .SetReturn(TEST_KEYNAME);
        STRICT_EXPECTED_CALL(mocks, STRING_c_str(TEST_KEY_STRING_HANDLE))
            .SetReturn(TEST_KEY);
        STRICT_EXPECTED_CALL(mocks, saslplain_get_interface())
            .SetReturn((const SASL_MECHANISM_INTERFACE_DESCRIPTION*)NULL);

        // act
        EventHubClient_LL_DoWork(eventHubHandle);

        // assert
        mocks.AssertActualAndExpectedCalls();

        // cleanup
        EventHubClient_LL_Destroy(eventHubHandle);
    }

    /* Tests_SRS_EVENTHUBCLIENT_LL_01_011: [If sasl_mechanism_create fails then EventHubClient_LL_DoWork shall not proceed with sending any messages.] */
    TEST_FUNCTION(when_creating_the_SASL_mechanism_fails_then_EventHubClient_LL_DoWork_does_not_proceed)
    {
        // arrange
        CEventHubClientLLMocks mocks;
        setup_createfromconnectionstring_success(&mocks);
        EVENTHUBCLIENT_LL_HANDLE eventHubHandle = EventHubClient_LL_CreateFromConnectionString(CONNECTION_STRING, TEST_EVENTHUB_PATH);
        mocks.ResetAllCalls();

        STRICT_EXPECTED_CALL(mocks, STRING_c_str(TEST_HOSTNAME_STRING_HANDLE))
            .SetReturn(TEST_HOSTNAME);
        STRICT_EXPECTED_CALL(mocks, STRING_c_str(TEST_TARGET_STRING_HANDLE))
            .SetReturn("amqps://" TEST_HOSTNAME "/" TEST_EVENTHUB_PATH);
        STRICT_EXPECTED_CALL(mocks, STRING_c_str(TEST_KEYNAME_STRING_HANDLE))
            .SetReturn(TEST_KEYNAME);
        STRICT_EXPECTED_CALL(mocks, STRING_c_str(TEST_KEY_STRING_HANDLE))
            .SetReturn(TEST_KEY);
        STRICT_EXPECTED_CALL(mocks, saslplain_get_interface());
        STRICT_EXPECTED_CALL(mocks, saslmechanism_create(TEST_SASLPLAIN_INTERFACE_DESCRIPTION, NULL))
            .IgnoreArgument(2)
            .SetReturn((SASL_MECHANISM_HANDLE)NULL);

        // act
        EventHubClient_LL_DoWork(eventHubHandle);

        // assert
        mocks.AssertActualAndExpectedCalls();

        // cleanup
        EventHubClient_LL_Destroy(eventHubHandle);
    }

    /* Tests_SRS_EVENTHUBCLIENT_LL_01_001: [If platform_get_default_tlsio_interface fails then EventHubClient_LL_DoWork shall shall not proceed with sending any messages. ] */
    TEST_FUNCTION(when_getting_the_default_TLS_IO_fails_then_EventHubClient_LL_DoWork_does_not_proceed)
    {
        // arrange
        CEventHubClientLLMocks mocks;
        setup_createfromconnectionstring_success(&mocks);
        EVENTHUBCLIENT_LL_HANDLE eventHubHandle = EventHubClient_LL_CreateFromConnectionString(CONNECTION_STRING, TEST_EVENTHUB_PATH);
        mocks.ResetAllCalls();

        STRICT_EXPECTED_CALL(mocks, STRING_c_str(TEST_HOSTNAME_STRING_HANDLE))
            .SetReturn(TEST_HOSTNAME);
        STRICT_EXPECTED_CALL(mocks, STRING_c_str(TEST_TARGET_STRING_HANDLE))
            .SetReturn("amqps://" TEST_HOSTNAME "/" TEST_EVENTHUB_PATH);
        STRICT_EXPECTED_CALL(mocks, STRING_c_str(TEST_KEYNAME_STRING_HANDLE))
            .SetReturn(TEST_KEYNAME);
        STRICT_EXPECTED_CALL(mocks, STRING_c_str(TEST_KEY_STRING_HANDLE))
            .SetReturn(TEST_KEY);
        STRICT_EXPECTED_CALL(mocks, saslplain_get_interface());
        STRICT_EXPECTED_CALL(mocks, saslmechanism_create(TEST_SASLPLAIN_INTERFACE_DESCRIPTION, NULL))
            .IgnoreArgument(2);
        STRICT_EXPECTED_CALL(mocks, platform_get_default_tlsio())
            .SetReturn((const IO_INTERFACE_DESCRIPTION*)NULL);
        STRICT_EXPECTED_CALL(mocks, saslmechanism_destroy(TEST_SASL_MECHANISM_HANDLE));

        // act
        EventHubClient_LL_DoWork(eventHubHandle);

        // assert
        mocks.AssertActualAndExpectedCalls();

        // cleanup
        EventHubClient_LL_Destroy(eventHubHandle);
    }

    /* Tests_SRS_EVENTHUBCLIENT_LL_01_003: [If xio_create fails then EventHubClient_LL_DoWork shall shall not proceed with sending any messages.] */
    TEST_FUNCTION(when_creating_the_TLS_IO_fails_then_EventHubClient_LL_DoWork_does_not_proceed)
    {
        // arrange
        CEventHubClientLLMocks mocks;
        setup_createfromconnectionstring_success(&mocks);
        EVENTHUBCLIENT_LL_HANDLE eventHubHandle = EventHubClient_LL_CreateFromConnectionString(CONNECTION_STRING, TEST_EVENTHUB_PATH);
        mocks.ResetAllCalls();

        STRICT_EXPECTED_CALL(mocks, STRING_c_str(TEST_HOSTNAME_STRING_HANDLE))
            .SetReturn(TEST_HOSTNAME);
        STRICT_EXPECTED_CALL(mocks, STRING_c_str(TEST_TARGET_STRING_HANDLE))
            .SetReturn("amqps://" TEST_HOSTNAME "/" TEST_EVENTHUB_PATH);
        STRICT_EXPECTED_CALL(mocks, STRING_c_str(TEST_KEYNAME_STRING_HANDLE))
            .SetReturn(TEST_KEYNAME);
        STRICT_EXPECTED_CALL(mocks, STRING_c_str(TEST_KEY_STRING_HANDLE))
            .SetReturn(TEST_KEY);
        STRICT_EXPECTED_CALL(mocks, saslplain_get_interface());
        STRICT_EXPECTED_CALL(mocks, saslmechanism_create(TEST_SASLPLAIN_INTERFACE_DESCRIPTION, NULL))
            .IgnoreArgument(2);
        STRICT_EXPECTED_CALL(mocks, platform_get_default_tlsio());
        STRICT_EXPECTED_CALL(mocks, xio_create(TEST_TLSIO_INTERFACE_DESCRIPTION, NULL))
            .IgnoreArgument(2)
            .SetReturn((XIO_HANDLE)NULL);
        STRICT_EXPECTED_CALL(mocks, saslmechanism_destroy(TEST_SASL_MECHANISM_HANDLE));

        // act
        EventHubClient_LL_DoWork(eventHubHandle);

        // assert
        mocks.AssertActualAndExpectedCalls();

        // cleanup
        EventHubClient_LL_Destroy(eventHubHandle);
    }

    /* Tests_SRS_EVENTHUBCLIENT_LL_01_014: [If saslclientio_get_interface_description fails then EventHubClient_LL_DoWork shall shall not proceed with sending any messages.] */
    TEST_FUNCTION(when_getting_the_SASL_client_IO_interface_description_fails_then_EventHubClient_LL_DoWork_does_not_proceed)
    {
        // arrange
        CEventHubClientLLMocks mocks;
        setup_createfromconnectionstring_success(&mocks);
        EVENTHUBCLIENT_LL_HANDLE eventHubHandle = EventHubClient_LL_CreateFromConnectionString(CONNECTION_STRING, TEST_EVENTHUB_PATH);
        mocks.ResetAllCalls();

        STRICT_EXPECTED_CALL(mocks, STRING_c_str(TEST_HOSTNAME_STRING_HANDLE))
            .SetReturn(TEST_HOSTNAME);
        STRICT_EXPECTED_CALL(mocks, STRING_c_str(TEST_TARGET_STRING_HANDLE))
            .SetReturn("amqps://" TEST_HOSTNAME "/" TEST_EVENTHUB_PATH);
        STRICT_EXPECTED_CALL(mocks, STRING_c_str(TEST_KEYNAME_STRING_HANDLE))
            .SetReturn(TEST_KEYNAME);
        STRICT_EXPECTED_CALL(mocks, STRING_c_str(TEST_KEY_STRING_HANDLE))
            .SetReturn(TEST_KEY);
        STRICT_EXPECTED_CALL(mocks, saslplain_get_interface());
        STRICT_EXPECTED_CALL(mocks, saslmechanism_create(TEST_SASLPLAIN_INTERFACE_DESCRIPTION, NULL))
            .IgnoreArgument(2);
        STRICT_EXPECTED_CALL(mocks, platform_get_default_tlsio());
        STRICT_EXPECTED_CALL(mocks, xio_create(TEST_TLSIO_INTERFACE_DESCRIPTION, NULL))
            .IgnoreArgument(2)
            .SetReturn(TEST_TLSIO_HANDLE);
        STRICT_EXPECTED_CALL(mocks, saslclientio_get_interface_description())
            .SetReturn((const IO_INTERFACE_DESCRIPTION*)NULL);
        STRICT_EXPECTED_CALL(mocks, xio_destroy(TEST_TLSIO_HANDLE));
        STRICT_EXPECTED_CALL(mocks, saslmechanism_destroy(TEST_SASL_MECHANISM_HANDLE));

        // act
        EventHubClient_LL_DoWork(eventHubHandle);

        // assert
        mocks.AssertActualAndExpectedCalls();

        // cleanup
        EventHubClient_LL_Destroy(eventHubHandle);
    }

    /* Tests_SRS_EVENTHUBCLIENT_LL_01_018: [If xio_create fails creating the SASL client IO then EventHubClient_LL_DoWork shall shall not proceed with sending any messages.] */
    TEST_FUNCTION(when_creating_the_saslclientio_fails_then_EventHubClient_LL_DoWork_does_not_proceed)
    {
        // arrange
        CEventHubClientLLMocks mocks;
        setup_createfromconnectionstring_success(&mocks);
        EVENTHUBCLIENT_LL_HANDLE eventHubHandle = EventHubClient_LL_CreateFromConnectionString(CONNECTION_STRING, TEST_EVENTHUB_PATH);
        mocks.ResetAllCalls();

        STRICT_EXPECTED_CALL(mocks, STRING_c_str(TEST_HOSTNAME_STRING_HANDLE))
            .SetReturn(TEST_HOSTNAME);
        STRICT_EXPECTED_CALL(mocks, STRING_c_str(TEST_TARGET_STRING_HANDLE))
            .SetReturn("amqps://" TEST_HOSTNAME "/" TEST_EVENTHUB_PATH);
        STRICT_EXPECTED_CALL(mocks, STRING_c_str(TEST_KEYNAME_STRING_HANDLE))
            .SetReturn(TEST_KEYNAME);
        STRICT_EXPECTED_CALL(mocks, STRING_c_str(TEST_KEY_STRING_HANDLE))
            .SetReturn(TEST_KEY);
        STRICT_EXPECTED_CALL(mocks, saslplain_get_interface());
        STRICT_EXPECTED_CALL(mocks, saslmechanism_create(TEST_SASLPLAIN_INTERFACE_DESCRIPTION, NULL))
            .IgnoreArgument(2);
        STRICT_EXPECTED_CALL(mocks, platform_get_default_tlsio());
        STRICT_EXPECTED_CALL(mocks, xio_create(TEST_TLSIO_INTERFACE_DESCRIPTION, NULL))
            .IgnoreArgument(2)
            .SetReturn(TEST_TLSIO_HANDLE);
        STRICT_EXPECTED_CALL(mocks, saslclientio_get_interface_description());
        STRICT_EXPECTED_CALL(mocks, xio_create(TEST_SASLCLIENTIO_INTERFACE_DESCRIPTION, NULL))
            .IgnoreArgument(2)
            .SetReturn((XIO_HANDLE)NULL);
        STRICT_EXPECTED_CALL(mocks, xio_destroy(TEST_TLSIO_HANDLE));
        STRICT_EXPECTED_CALL(mocks, saslmechanism_destroy(TEST_SASL_MECHANISM_HANDLE));

        // act
        EventHubClient_LL_DoWork(eventHubHandle);

        // assert
        mocks.AssertActualAndExpectedCalls();

        // cleanup
        EventHubClient_LL_Destroy(eventHubHandle);
    }

    /* Tests_SRS_EVENTHUBCLIENT_LL_01_020: [If connection_create fails then EventHubClient_LL_DoWork shall shall not proceed with sending any messages.] */
    TEST_FUNCTION(when_creating_the_connection_fails_then_EventHubClient_LL_DoWork_does_not_proceed)
    {
        // arrange
        CEventHubClientLLMocks mocks;
        setup_createfromconnectionstring_success(&mocks);
        EVENTHUBCLIENT_LL_HANDLE eventHubHandle = EventHubClient_LL_CreateFromConnectionString(CONNECTION_STRING, TEST_EVENTHUB_PATH);
        mocks.ResetAllCalls();

        STRICT_EXPECTED_CALL(mocks, STRING_c_str(TEST_HOSTNAME_STRING_HANDLE))
            .SetReturn(TEST_HOSTNAME);
        STRICT_EXPECTED_CALL(mocks, STRING_c_str(TEST_TARGET_STRING_HANDLE))
            .SetReturn("amqps://" TEST_HOSTNAME "/" TEST_EVENTHUB_PATH);
        STRICT_EXPECTED_CALL(mocks, STRING_c_str(TEST_KEYNAME_STRING_HANDLE))
            .SetReturn(TEST_KEYNAME);
        STRICT_EXPECTED_CALL(mocks, STRING_c_str(TEST_KEY_STRING_HANDLE))
            .SetReturn(TEST_KEY);
        STRICT_EXPECTED_CALL(mocks, saslplain_get_interface());
        STRICT_EXPECTED_CALL(mocks, saslmechanism_create(TEST_SASLPLAIN_INTERFACE_DESCRIPTION, NULL))
            .IgnoreArgument(2);
        STRICT_EXPECTED_CALL(mocks, platform_get_default_tlsio());
        STRICT_EXPECTED_CALL(mocks, xio_create(TEST_TLSIO_INTERFACE_DESCRIPTION, NULL))
            .IgnoreArgument(2)
            .SetReturn(TEST_TLSIO_HANDLE);
        STRICT_EXPECTED_CALL(mocks, saslclientio_get_interface_description());
        STRICT_EXPECTED_CALL(mocks, xio_create(TEST_SASLCLIENTIO_INTERFACE_DESCRIPTION, NULL))
            .IgnoreArgument(2)
            .SetReturn(TEST_SASLCLIENTIO_HANDLE);
        STRICT_EXPECTED_CALL(mocks, connection_create(TEST_SASLCLIENTIO_HANDLE, TEST_HOSTNAME, "eh_client_connection", NULL, NULL))
            .SetReturn((CONNECTION_HANDLE)NULL);
        STRICT_EXPECTED_CALL(mocks, xio_destroy(TEST_SASLCLIENTIO_HANDLE));
        STRICT_EXPECTED_CALL(mocks, xio_destroy(TEST_TLSIO_HANDLE));
        STRICT_EXPECTED_CALL(mocks, saslmechanism_destroy(TEST_SASL_MECHANISM_HANDLE));

        // act
        EventHubClient_LL_DoWork(eventHubHandle);

        // assert
        mocks.AssertActualAndExpectedCalls();

        // cleanup
        EventHubClient_LL_Destroy(eventHubHandle);
    }

    /* Tests_SRS_EVENTHUBCLIENT_LL_01_029: [If session_create fails then EventHubClient_LL_DoWork shall shall not proceed with sending any messages.] */
    TEST_FUNCTION(when_creating_the_sesion_fails_then_EventHubClient_LL_DoWork_does_not_proceed)
    {
        // arrange
        CEventHubClientLLMocks mocks;
        setup_createfromconnectionstring_success(&mocks);
        EVENTHUBCLIENT_LL_HANDLE eventHubHandle = EventHubClient_LL_CreateFromConnectionString(CONNECTION_STRING, TEST_EVENTHUB_PATH);
        mocks.ResetAllCalls();

        STRICT_EXPECTED_CALL(mocks, STRING_c_str(TEST_HOSTNAME_STRING_HANDLE))
            .SetReturn(TEST_HOSTNAME);
        STRICT_EXPECTED_CALL(mocks, STRING_c_str(TEST_TARGET_STRING_HANDLE))
            .SetReturn("amqps://" TEST_HOSTNAME "/" TEST_EVENTHUB_PATH);
        STRICT_EXPECTED_CALL(mocks, STRING_c_str(TEST_KEYNAME_STRING_HANDLE))
            .SetReturn(TEST_KEYNAME);
        STRICT_EXPECTED_CALL(mocks, STRING_c_str(TEST_KEY_STRING_HANDLE))
            .SetReturn(TEST_KEY);
        STRICT_EXPECTED_CALL(mocks, saslplain_get_interface());
        STRICT_EXPECTED_CALL(mocks, saslmechanism_create(TEST_SASLPLAIN_INTERFACE_DESCRIPTION, NULL))
            .IgnoreArgument(2);
        STRICT_EXPECTED_CALL(mocks, platform_get_default_tlsio());
        STRICT_EXPECTED_CALL(mocks, xio_create(TEST_TLSIO_INTERFACE_DESCRIPTION, NULL))
            .IgnoreArgument(2)
            .SetReturn(TEST_TLSIO_HANDLE);
        STRICT_EXPECTED_CALL(mocks, saslclientio_get_interface_description());
        STRICT_EXPECTED_CALL(mocks, xio_create(TEST_SASLCLIENTIO_INTERFACE_DESCRIPTION, NULL))
            .IgnoreArgument(2)
            .SetReturn(TEST_SASLCLIENTIO_HANDLE);
        STRICT_EXPECTED_CALL(mocks, connection_create(TEST_SASLCLIENTIO_HANDLE, TEST_HOSTNAME, "eh_client_connection", NULL, NULL));
        STRICT_EXPECTED_CALL(mocks, session_create(TEST_CONNECTION_HANDLE, NULL, NULL))
            .SetReturn((SESSION_HANDLE)NULL);
        STRICT_EXPECTED_CALL(mocks, connection_destroy(TEST_CONNECTION_HANDLE));
        STRICT_EXPECTED_CALL(mocks, xio_destroy(TEST_SASLCLIENTIO_HANDLE));
        STRICT_EXPECTED_CALL(mocks, xio_destroy(TEST_TLSIO_HANDLE));
        STRICT_EXPECTED_CALL(mocks, saslmechanism_destroy(TEST_SASL_MECHANISM_HANDLE));

        // act
        EventHubClient_LL_DoWork(eventHubHandle);

        // assert
        mocks.AssertActualAndExpectedCalls();

        // cleanup
        EventHubClient_LL_Destroy(eventHubHandle);
    }

    /* Tests_SRS_EVENTHUBCLIENT_LL_01_031: [If setting the outgoing window fails then EventHubClient_LL_DoWork shall shall not proceed with sending any messages.] */
    TEST_FUNCTION(when_setting_the_outgoing_window_fails_then_EventHubClient_LL_DoWork_does_not_proceed)
    {
        // arrange
        CEventHubClientLLMocks mocks;
        setup_createfromconnectionstring_success(&mocks);
        EVENTHUBCLIENT_LL_HANDLE eventHubHandle = EventHubClient_LL_CreateFromConnectionString(CONNECTION_STRING, TEST_EVENTHUB_PATH);
        mocks.ResetAllCalls();

        STRICT_EXPECTED_CALL(mocks, STRING_c_str(TEST_HOSTNAME_STRING_HANDLE))
            .SetReturn(TEST_HOSTNAME);
        STRICT_EXPECTED_CALL(mocks, STRING_c_str(TEST_TARGET_STRING_HANDLE))
            .SetReturn("amqps://" TEST_HOSTNAME "/" TEST_EVENTHUB_PATH);
        STRICT_EXPECTED_CALL(mocks, STRING_c_str(TEST_KEYNAME_STRING_HANDLE))
            .SetReturn(TEST_KEYNAME);
        STRICT_EXPECTED_CALL(mocks, STRING_c_str(TEST_KEY_STRING_HANDLE))
            .SetReturn(TEST_KEY);
        STRICT_EXPECTED_CALL(mocks, saslplain_get_interface());
        STRICT_EXPECTED_CALL(mocks, saslmechanism_create(TEST_SASLPLAIN_INTERFACE_DESCRIPTION, NULL))
            .IgnoreArgument(2);
        STRICT_EXPECTED_CALL(mocks, platform_get_default_tlsio());
        STRICT_EXPECTED_CALL(mocks, xio_create(TEST_TLSIO_INTERFACE_DESCRIPTION, NULL))
            .IgnoreArgument(2)
            .SetReturn(TEST_TLSIO_HANDLE);
        STRICT_EXPECTED_CALL(mocks, saslclientio_get_interface_description());
        STRICT_EXPECTED_CALL(mocks, xio_create(TEST_SASLCLIENTIO_INTERFACE_DESCRIPTION, NULL))
            .IgnoreArgument(2)
            .SetReturn(TEST_SASLCLIENTIO_HANDLE);
        STRICT_EXPECTED_CALL(mocks, connection_create(TEST_SASLCLIENTIO_HANDLE, TEST_HOSTNAME, "eh_client_connection", NULL, NULL));
        STRICT_EXPECTED_CALL(mocks, session_create(TEST_CONNECTION_HANDLE, NULL, NULL));
        STRICT_EXPECTED_CALL(mocks, session_set_outgoing_window(TEST_SESSION_HANDLE, 10))
            .SetReturn(1);
        STRICT_EXPECTED_CALL(mocks, session_destroy(TEST_SESSION_HANDLE));
        STRICT_EXPECTED_CALL(mocks, connection_destroy(TEST_CONNECTION_HANDLE));
        STRICT_EXPECTED_CALL(mocks, xio_destroy(TEST_SASLCLIENTIO_HANDLE));
        STRICT_EXPECTED_CALL(mocks, xio_destroy(TEST_TLSIO_HANDLE));
        STRICT_EXPECTED_CALL(mocks, saslmechanism_destroy(TEST_SASL_MECHANISM_HANDLE));

        // act
        EventHubClient_LL_DoWork(eventHubHandle);

        // assert
        mocks.AssertActualAndExpectedCalls();

        // cleanup
        EventHubClient_LL_Destroy(eventHubHandle);
    }

    /* Tests_SRS_EVENTHUBCLIENT_LL_01_025: [If creating the source or target values fails then EventHubClient_LL_DoWork shall shall not proceed with sending any messages.] */
    TEST_FUNCTION(when_creating_the_source_for_the_link_fails_then_EventHubClient_LL_DoWork_does_not_proceed)
    {
        // arrange
        CEventHubClientLLMocks mocks;
        setup_createfromconnectionstring_success(&mocks);
        EVENTHUBCLIENT_LL_HANDLE eventHubHandle = EventHubClient_LL_CreateFromConnectionString(CONNECTION_STRING, TEST_EVENTHUB_PATH);
        mocks.ResetAllCalls();

        STRICT_EXPECTED_CALL(mocks, STRING_c_str(TEST_HOSTNAME_STRING_HANDLE))
            .SetReturn(TEST_HOSTNAME);
        STRICT_EXPECTED_CALL(mocks, STRING_c_str(TEST_TARGET_STRING_HANDLE))
            .SetReturn("amqps://" TEST_HOSTNAME "/" TEST_EVENTHUB_PATH);
        STRICT_EXPECTED_CALL(mocks, STRING_c_str(TEST_KEYNAME_STRING_HANDLE))
            .SetReturn(TEST_KEYNAME);
        STRICT_EXPECTED_CALL(mocks, STRING_c_str(TEST_KEY_STRING_HANDLE))
            .SetReturn(TEST_KEY);
        STRICT_EXPECTED_CALL(mocks, saslplain_get_interface());
        STRICT_EXPECTED_CALL(mocks, saslmechanism_create(TEST_SASLPLAIN_INTERFACE_DESCRIPTION, NULL))
            .IgnoreArgument(2);
        STRICT_EXPECTED_CALL(mocks, platform_get_default_tlsio());
        STRICT_EXPECTED_CALL(mocks, xio_create(TEST_TLSIO_INTERFACE_DESCRIPTION, NULL))
            .IgnoreArgument(2)
            .SetReturn(TEST_TLSIO_HANDLE);
        STRICT_EXPECTED_CALL(mocks, saslclientio_get_interface_description());
        STRICT_EXPECTED_CALL(mocks, xio_create(TEST_SASLCLIENTIO_INTERFACE_DESCRIPTION, NULL))
            .IgnoreArgument(2)
            .SetReturn(TEST_SASLCLIENTIO_HANDLE);
        STRICT_EXPECTED_CALL(mocks, connection_create(TEST_SASLCLIENTIO_HANDLE, TEST_HOSTNAME, "eh_client_connection", NULL, NULL));
        STRICT_EXPECTED_CALL(mocks, session_create(TEST_CONNECTION_HANDLE, NULL, NULL));
        STRICT_EXPECTED_CALL(mocks, session_set_outgoing_window(TEST_SESSION_HANDLE, 10));
        STRICT_EXPECTED_CALL(mocks, messaging_create_source("ingress"))
            .SetReturn((AMQP_VALUE)NULL);
        STRICT_EXPECTED_CALL(mocks, session_destroy(TEST_SESSION_HANDLE));
        STRICT_EXPECTED_CALL(mocks, connection_destroy(TEST_CONNECTION_HANDLE));
        STRICT_EXPECTED_CALL(mocks, xio_destroy(TEST_SASLCLIENTIO_HANDLE));
        STRICT_EXPECTED_CALL(mocks, xio_destroy(TEST_TLSIO_HANDLE));
        STRICT_EXPECTED_CALL(mocks, saslmechanism_destroy(TEST_SASL_MECHANISM_HANDLE));

        // act
        EventHubClient_LL_DoWork(eventHubHandle);

        // assert
        mocks.AssertActualAndExpectedCalls();

        // cleanup
        EventHubClient_LL_Destroy(eventHubHandle);
    }

    /* Tests_SRS_EVENTHUBCLIENT_LL_01_025: [If creating the source or target values fails then EventHubClient_LL_DoWork shall shall not proceed with sending any messages.] */
    TEST_FUNCTION(when_creating_the_target_for_the_link_fails_then_EventHubClient_LL_DoWork_does_not_proceed)
    {
        // arrange
        CEventHubClientLLMocks mocks;
        setup_createfromconnectionstring_success(&mocks);
        EVENTHUBCLIENT_LL_HANDLE eventHubHandle = EventHubClient_LL_CreateFromConnectionString(CONNECTION_STRING, TEST_EVENTHUB_PATH);
        mocks.ResetAllCalls();

        STRICT_EXPECTED_CALL(mocks, STRING_c_str(TEST_HOSTNAME_STRING_HANDLE))
            .SetReturn(TEST_HOSTNAME);
        STRICT_EXPECTED_CALL(mocks, STRING_c_str(TEST_TARGET_STRING_HANDLE))
            .SetReturn("amqps://" TEST_HOSTNAME "/" TEST_EVENTHUB_PATH);
        STRICT_EXPECTED_CALL(mocks, STRING_c_str(TEST_KEYNAME_STRING_HANDLE))
            .SetReturn(TEST_KEYNAME);
        STRICT_EXPECTED_CALL(mocks, STRING_c_str(TEST_KEY_STRING_HANDLE))
            .SetReturn(TEST_KEY);
        STRICT_EXPECTED_CALL(mocks, saslplain_get_interface());
        STRICT_EXPECTED_CALL(mocks, saslmechanism_create(TEST_SASLPLAIN_INTERFACE_DESCRIPTION, NULL))
            .IgnoreArgument(2);
        STRICT_EXPECTED_CALL(mocks, platform_get_default_tlsio());
        STRICT_EXPECTED_CALL(mocks, xio_create(TEST_TLSIO_INTERFACE_DESCRIPTION, NULL))
            .IgnoreArgument(2)
            .SetReturn(TEST_TLSIO_HANDLE);
        STRICT_EXPECTED_CALL(mocks, saslclientio_get_interface_description());
        STRICT_EXPECTED_CALL(mocks, xio_create(TEST_SASLCLIENTIO_INTERFACE_DESCRIPTION, NULL))
            .IgnoreArgument(2)
            .SetReturn(TEST_SASLCLIENTIO_HANDLE);
        STRICT_EXPECTED_CALL(mocks, connection_create(TEST_SASLCLIENTIO_HANDLE, TEST_HOSTNAME, "eh_client_connection", NULL, NULL));
        STRICT_EXPECTED_CALL(mocks, session_create(TEST_CONNECTION_HANDLE, NULL, NULL));
        STRICT_EXPECTED_CALL(mocks, session_set_outgoing_window(TEST_SESSION_HANDLE, 10));
        STRICT_EXPECTED_CALL(mocks, messaging_create_source("ingress"))
            .SetReturn(TEST_SOURCE_AMQP_VALUE);
        STRICT_EXPECTED_CALL(mocks, messaging_create_target("amqps://" TEST_HOSTNAME "/" TEST_EVENTHUB_PATH))
            .SetReturn((AMQP_VALUE)NULL);
        STRICT_EXPECTED_CALL(mocks, amqpvalue_destroy(TEST_SOURCE_AMQP_VALUE));
        STRICT_EXPECTED_CALL(mocks, session_destroy(TEST_SESSION_HANDLE));
        STRICT_EXPECTED_CALL(mocks, connection_destroy(TEST_CONNECTION_HANDLE));
        STRICT_EXPECTED_CALL(mocks, xio_destroy(TEST_SASLCLIENTIO_HANDLE));
        STRICT_EXPECTED_CALL(mocks, xio_destroy(TEST_TLSIO_HANDLE));
        STRICT_EXPECTED_CALL(mocks, saslmechanism_destroy(TEST_SASL_MECHANISM_HANDLE));

        // act
        EventHubClient_LL_DoWork(eventHubHandle);

        // assert
        mocks.AssertActualAndExpectedCalls();

        // cleanup
        EventHubClient_LL_Destroy(eventHubHandle);
    }

    /* Tests_SRS_EVENTHUBCLIENT_LL_01_027: [If creating the link fails then EventHubClient_LL_DoWork shall shall not proceed with sending any messages.] */
    TEST_FUNCTION(when_creating_the_link_fails_then_EventHubClient_LL_DoWork_does_not_proceed)
    {
        // arrange
        CEventHubClientLLMocks mocks;
        setup_createfromconnectionstring_success(&mocks);
        EVENTHUBCLIENT_LL_HANDLE eventHubHandle = EventHubClient_LL_CreateFromConnectionString(CONNECTION_STRING, TEST_EVENTHUB_PATH);
        mocks.ResetAllCalls();

        STRICT_EXPECTED_CALL(mocks, STRING_c_str(TEST_HOSTNAME_STRING_HANDLE))
            .SetReturn(TEST_HOSTNAME);
        STRICT_EXPECTED_CALL(mocks, STRING_c_str(TEST_TARGET_STRING_HANDLE))
            .SetReturn("amqps://" TEST_HOSTNAME "/" TEST_EVENTHUB_PATH);
        STRICT_EXPECTED_CALL(mocks, STRING_c_str(TEST_KEYNAME_STRING_HANDLE))
            .SetReturn(TEST_KEYNAME);
        STRICT_EXPECTED_CALL(mocks, STRING_c_str(TEST_KEY_STRING_HANDLE))
            .SetReturn(TEST_KEY);
        STRICT_EXPECTED_CALL(mocks, saslplain_get_interface());
        STRICT_EXPECTED_CALL(mocks, saslmechanism_create(TEST_SASLPLAIN_INTERFACE_DESCRIPTION, NULL))
            .IgnoreArgument(2);
        STRICT_EXPECTED_CALL(mocks, platform_get_default_tlsio());
        STRICT_EXPECTED_CALL(mocks, xio_create(TEST_TLSIO_INTERFACE_DESCRIPTION, NULL))
            .IgnoreArgument(2)
            .SetReturn(TEST_TLSIO_HANDLE);
        STRICT_EXPECTED_CALL(mocks, saslclientio_get_interface_description());
        STRICT_EXPECTED_CALL(mocks, xio_create(TEST_SASLCLIENTIO_INTERFACE_DESCRIPTION, NULL))
            .IgnoreArgument(2)
            .SetReturn(TEST_SASLCLIENTIO_HANDLE);
        STRICT_EXPECTED_CALL(mocks, connection_create(TEST_SASLCLIENTIO_HANDLE, TEST_HOSTNAME, "eh_client_connection", NULL, NULL));
        STRICT_EXPECTED_CALL(mocks, session_create(TEST_CONNECTION_HANDLE, NULL, NULL));
        STRICT_EXPECTED_CALL(mocks, session_set_outgoing_window(TEST_SESSION_HANDLE, 10));
        STRICT_EXPECTED_CALL(mocks, messaging_create_source("ingress"))
            .SetReturn(TEST_SOURCE_AMQP_VALUE);
        STRICT_EXPECTED_CALL(mocks, messaging_create_target("amqps://" TEST_HOSTNAME "/" TEST_EVENTHUB_PATH))
            .SetReturn(TEST_TARGET_AMQP_VALUE);
        STRICT_EXPECTED_CALL(mocks, link_create(TEST_SESSION_HANDLE, "sender-link", role_sender, TEST_SOURCE_AMQP_VALUE, TEST_TARGET_AMQP_VALUE))
            .SetReturn((LINK_HANDLE)NULL);
        STRICT_EXPECTED_CALL(mocks, amqpvalue_destroy(TEST_SOURCE_AMQP_VALUE));
        STRICT_EXPECTED_CALL(mocks, amqpvalue_destroy(TEST_TARGET_AMQP_VALUE));
        STRICT_EXPECTED_CALL(mocks, session_destroy(TEST_SESSION_HANDLE));
        STRICT_EXPECTED_CALL(mocks, connection_destroy(TEST_CONNECTION_HANDLE));
        STRICT_EXPECTED_CALL(mocks, xio_destroy(TEST_SASLCLIENTIO_HANDLE));
        STRICT_EXPECTED_CALL(mocks, xio_destroy(TEST_TLSIO_HANDLE));
        STRICT_EXPECTED_CALL(mocks, saslmechanism_destroy(TEST_SASL_MECHANISM_HANDLE));

        // act
        EventHubClient_LL_DoWork(eventHubHandle);

        // assert
        mocks.AssertActualAndExpectedCalls();

        // cleanup
        EventHubClient_LL_Destroy(eventHubHandle);
    }

    /* Tests_SRS_EVENTHUBCLIENT_LL_01_033: [If link_set_snd_settle_mode fails then EventHubClient_LL_DoWork shall not proceed with sending any messages.] */
    TEST_FUNCTION(when_link_set_snd_settle_mode_fails_then_EventHubClient_LL_DoWork_does_not_proceed)
    {
        // arrange
        CEventHubClientLLMocks mocks;
        setup_createfromconnectionstring_success(&mocks);
        EVENTHUBCLIENT_LL_HANDLE eventHubHandle = EventHubClient_LL_CreateFromConnectionString(CONNECTION_STRING, TEST_EVENTHUB_PATH);
        mocks.ResetAllCalls();

        STRICT_EXPECTED_CALL(mocks, STRING_c_str(TEST_HOSTNAME_STRING_HANDLE))
            .SetReturn(TEST_HOSTNAME);
        STRICT_EXPECTED_CALL(mocks, STRING_c_str(TEST_TARGET_STRING_HANDLE))
            .SetReturn("amqps://" TEST_HOSTNAME "/" TEST_EVENTHUB_PATH);
        STRICT_EXPECTED_CALL(mocks, STRING_c_str(TEST_KEYNAME_STRING_HANDLE))
            .SetReturn(TEST_KEYNAME);
        STRICT_EXPECTED_CALL(mocks, STRING_c_str(TEST_KEY_STRING_HANDLE))
            .SetReturn(TEST_KEY);
        STRICT_EXPECTED_CALL(mocks, saslplain_get_interface());
        STRICT_EXPECTED_CALL(mocks, saslmechanism_create(TEST_SASLPLAIN_INTERFACE_DESCRIPTION, NULL))
            .IgnoreArgument(2);
        STRICT_EXPECTED_CALL(mocks, platform_get_default_tlsio());
        STRICT_EXPECTED_CALL(mocks, xio_create(TEST_TLSIO_INTERFACE_DESCRIPTION, NULL))
            .IgnoreArgument(2)
            .SetReturn(TEST_TLSIO_HANDLE);
        STRICT_EXPECTED_CALL(mocks, saslclientio_get_interface_description());
        STRICT_EXPECTED_CALL(mocks, xio_create(TEST_SASLCLIENTIO_INTERFACE_DESCRIPTION, NULL))
            .IgnoreArgument(2)
            .SetReturn(TEST_SASLCLIENTIO_HANDLE);
        STRICT_EXPECTED_CALL(mocks, connection_create(TEST_SASLCLIENTIO_HANDLE, TEST_HOSTNAME, "eh_client_connection", NULL, NULL));
        STRICT_EXPECTED_CALL(mocks, session_create(TEST_CONNECTION_HANDLE, NULL, NULL));
        STRICT_EXPECTED_CALL(mocks, session_set_outgoing_window(TEST_SESSION_HANDLE, 10));
        STRICT_EXPECTED_CALL(mocks, messaging_create_source("ingress"))
            .SetReturn(TEST_SOURCE_AMQP_VALUE);
        STRICT_EXPECTED_CALL(mocks, messaging_create_target("amqps://" TEST_HOSTNAME "/" TEST_EVENTHUB_PATH))
            .SetReturn(TEST_TARGET_AMQP_VALUE);
        STRICT_EXPECTED_CALL(mocks, link_create(TEST_SESSION_HANDLE, "sender-link", role_sender, TEST_SOURCE_AMQP_VALUE, TEST_TARGET_AMQP_VALUE));
        STRICT_EXPECTED_CALL(mocks, link_set_snd_settle_mode(TEST_LINK_HANDLE, sender_settle_mode_unsettled))
            .SetReturn(1);
        STRICT_EXPECTED_CALL(mocks, amqpvalue_destroy(TEST_SOURCE_AMQP_VALUE));
        STRICT_EXPECTED_CALL(mocks, amqpvalue_destroy(TEST_TARGET_AMQP_VALUE));
        STRICT_EXPECTED_CALL(mocks, link_destroy(TEST_LINK_HANDLE));
        STRICT_EXPECTED_CALL(mocks, session_destroy(TEST_SESSION_HANDLE));
        STRICT_EXPECTED_CALL(mocks, connection_destroy(TEST_CONNECTION_HANDLE));
        STRICT_EXPECTED_CALL(mocks, xio_destroy(TEST_SASLCLIENTIO_HANDLE));
        STRICT_EXPECTED_CALL(mocks, xio_destroy(TEST_TLSIO_HANDLE));
        STRICT_EXPECTED_CALL(mocks, saslmechanism_destroy(TEST_SASL_MECHANISM_HANDLE));

        // act
        EventHubClient_LL_DoWork(eventHubHandle);

        // assert
        mocks.AssertActualAndExpectedCalls();

        // cleanup
        EventHubClient_LL_Destroy(eventHubHandle);
    }

    /* Tests_SRS_EVENTHUBCLIENT_LL_01_035: [If link_set_max_message_size fails then EventHubClient_LL_DoWork shall not proceed with sending any messages.] */
    TEST_FUNCTION(when_link_set_max_message_size_fails_then_EventHubClient_LL_DoWork_does_not_proceed)
    {
        // arrange
        CEventHubClientLLMocks mocks;
        setup_createfromconnectionstring_success(&mocks);
        EVENTHUBCLIENT_LL_HANDLE eventHubHandle = EventHubClient_LL_CreateFromConnectionString(CONNECTION_STRING, TEST_EVENTHUB_PATH);
        mocks.ResetAllCalls();

        STRICT_EXPECTED_CALL(mocks, STRING_c_str(TEST_HOSTNAME_STRING_HANDLE))
            .SetReturn(TEST_HOSTNAME);
        STRICT_EXPECTED_CALL(mocks, STRING_c_str(TEST_TARGET_STRING_HANDLE))
            .SetReturn("amqps://" TEST_HOSTNAME "/" TEST_EVENTHUB_PATH);
        STRICT_EXPECTED_CALL(mocks, STRING_c_str(TEST_KEYNAME_STRING_HANDLE))
            .SetReturn(TEST_KEYNAME);
        STRICT_EXPECTED_CALL(mocks, STRING_c_str(TEST_KEY_STRING_HANDLE))
            .SetReturn(TEST_KEY);
        STRICT_EXPECTED_CALL(mocks, saslplain_get_interface());
        STRICT_EXPECTED_CALL(mocks, saslmechanism_create(TEST_SASLPLAIN_INTERFACE_DESCRIPTION, NULL))
            .IgnoreArgument(2);
        STRICT_EXPECTED_CALL(mocks, platform_get_default_tlsio());
        STRICT_EXPECTED_CALL(mocks, xio_create(TEST_TLSIO_INTERFACE_DESCRIPTION, NULL))
            .IgnoreArgument(2)
            .SetReturn(TEST_TLSIO_HANDLE);
        STRICT_EXPECTED_CALL(mocks, saslclientio_get_interface_description());
        STRICT_EXPECTED_CALL(mocks, xio_create(TEST_SASLCLIENTIO_INTERFACE_DESCRIPTION, NULL))
            .IgnoreArgument(2)
            .SetReturn(TEST_SASLCLIENTIO_HANDLE);
        STRICT_EXPECTED_CALL(mocks, connection_create(TEST_SASLCLIENTIO_HANDLE, TEST_HOSTNAME, "eh_client_connection", NULL, NULL));
        STRICT_EXPECTED_CALL(mocks, session_create(TEST_CONNECTION_HANDLE, NULL, NULL));
        STRICT_EXPECTED_CALL(mocks, session_set_outgoing_window(TEST_SESSION_HANDLE, 10));
        STRICT_EXPECTED_CALL(mocks, messaging_create_source("ingress"))
            .SetReturn(TEST_SOURCE_AMQP_VALUE);
        STRICT_EXPECTED_CALL(mocks, messaging_create_target("amqps://" TEST_HOSTNAME "/" TEST_EVENTHUB_PATH))
            .SetReturn(TEST_TARGET_AMQP_VALUE);
        STRICT_EXPECTED_CALL(mocks, link_create(TEST_SESSION_HANDLE, "sender-link", role_sender, TEST_SOURCE_AMQP_VALUE, TEST_TARGET_AMQP_VALUE));
        STRICT_EXPECTED_CALL(mocks, link_set_snd_settle_mode(TEST_LINK_HANDLE, sender_settle_mode_unsettled));
        STRICT_EXPECTED_CALL(mocks, link_set_max_message_size(TEST_LINK_HANDLE, 256 * 1024))
            .SetReturn(1);
        STRICT_EXPECTED_CALL(mocks, amqpvalue_destroy(TEST_SOURCE_AMQP_VALUE));
        STRICT_EXPECTED_CALL(mocks, amqpvalue_destroy(TEST_TARGET_AMQP_VALUE));
        STRICT_EXPECTED_CALL(mocks, link_destroy(TEST_LINK_HANDLE));
        STRICT_EXPECTED_CALL(mocks, session_destroy(TEST_SESSION_HANDLE));
        STRICT_EXPECTED_CALL(mocks, connection_destroy(TEST_CONNECTION_HANDLE));
        STRICT_EXPECTED_CALL(mocks, xio_destroy(TEST_SASLCLIENTIO_HANDLE));
        STRICT_EXPECTED_CALL(mocks, xio_destroy(TEST_TLSIO_HANDLE));
        STRICT_EXPECTED_CALL(mocks, saslmechanism_destroy(TEST_SASL_MECHANISM_HANDLE));

        // act
        EventHubClient_LL_DoWork(eventHubHandle);

        // assert
        mocks.AssertActualAndExpectedCalls();

        // cleanup
        EventHubClient_LL_Destroy(eventHubHandle);
    }

    /* Tests_SRS_EVENTHUBCLIENT_LL_01_037: [If creating the message sender fails then EventHubClient_LL_DoWork shall not proceed with sending any messages.] */
    TEST_FUNCTION(when_creating_the_messagesender_fails_then_EventHubClient_LL_DoWork_does_not_proceed)
    {
        // arrange
        CEventHubClientLLMocks mocks;
        setup_createfromconnectionstring_success(&mocks);
        EVENTHUBCLIENT_LL_HANDLE eventHubHandle = EventHubClient_LL_CreateFromConnectionString(CONNECTION_STRING, TEST_EVENTHUB_PATH);
        mocks.ResetAllCalls();

        STRICT_EXPECTED_CALL(mocks, STRING_c_str(TEST_HOSTNAME_STRING_HANDLE))
            .SetReturn(TEST_HOSTNAME);
        STRICT_EXPECTED_CALL(mocks, STRING_c_str(TEST_TARGET_STRING_HANDLE))
            .SetReturn("amqps://" TEST_HOSTNAME "/" TEST_EVENTHUB_PATH);
        STRICT_EXPECTED_CALL(mocks, STRING_c_str(TEST_KEYNAME_STRING_HANDLE))
            .SetReturn(TEST_KEYNAME);
        STRICT_EXPECTED_CALL(mocks, STRING_c_str(TEST_KEY_STRING_HANDLE))
            .SetReturn(TEST_KEY);
        STRICT_EXPECTED_CALL(mocks, saslplain_get_interface());
        STRICT_EXPECTED_CALL(mocks, saslmechanism_create(TEST_SASLPLAIN_INTERFACE_DESCRIPTION, NULL))
            .IgnoreArgument(2);
        STRICT_EXPECTED_CALL(mocks, platform_get_default_tlsio());
        STRICT_EXPECTED_CALL(mocks, xio_create(TEST_TLSIO_INTERFACE_DESCRIPTION, NULL))
            .IgnoreArgument(2)
            .SetReturn(TEST_TLSIO_HANDLE);
        STRICT_EXPECTED_CALL(mocks, saslclientio_get_interface_description());
        STRICT_EXPECTED_CALL(mocks, xio_create(TEST_SASLCLIENTIO_INTERFACE_DESCRIPTION, NULL))
            .IgnoreArgument(2)
            .SetReturn(TEST_SASLCLIENTIO_HANDLE);
        STRICT_EXPECTED_CALL(mocks, connection_create(TEST_SASLCLIENTIO_HANDLE, TEST_HOSTNAME, "eh_client_connection", NULL, NULL));
        STRICT_EXPECTED_CALL(mocks, session_create(TEST_CONNECTION_HANDLE, NULL, NULL));
        STRICT_EXPECTED_CALL(mocks, session_set_outgoing_window(TEST_SESSION_HANDLE, 10));
        STRICT_EXPECTED_CALL(mocks, messaging_create_source("ingress"))
            .SetReturn(TEST_SOURCE_AMQP_VALUE);
        STRICT_EXPECTED_CALL(mocks, messaging_create_target("amqps://" TEST_HOSTNAME "/" TEST_EVENTHUB_PATH))
            .SetReturn(TEST_TARGET_AMQP_VALUE);
        STRICT_EXPECTED_CALL(mocks, link_create(TEST_SESSION_HANDLE, "sender-link", role_sender, TEST_SOURCE_AMQP_VALUE, TEST_TARGET_AMQP_VALUE));
        STRICT_EXPECTED_CALL(mocks, link_set_snd_settle_mode(TEST_LINK_HANDLE, sender_settle_mode_unsettled));
        STRICT_EXPECTED_CALL(mocks, link_set_max_message_size(TEST_LINK_HANDLE, 256 * 1024));
        STRICT_EXPECTED_CALL(mocks, messagesender_create(TEST_LINK_HANDLE, IGNORED_PTR_ARG, IGNORED_PTR_ARG))
            .IgnoreArgument(2).IgnoreArgument(3)
            .SetReturn((MESSAGE_SENDER_HANDLE)NULL);
        STRICT_EXPECTED_CALL(mocks, amqpvalue_destroy(TEST_SOURCE_AMQP_VALUE));
        STRICT_EXPECTED_CALL(mocks, amqpvalue_destroy(TEST_TARGET_AMQP_VALUE));
        STRICT_EXPECTED_CALL(mocks, link_destroy(TEST_LINK_HANDLE));
        STRICT_EXPECTED_CALL(mocks, session_destroy(TEST_SESSION_HANDLE));
        STRICT_EXPECTED_CALL(mocks, connection_destroy(TEST_CONNECTION_HANDLE));
        STRICT_EXPECTED_CALL(mocks, xio_destroy(TEST_SASLCLIENTIO_HANDLE));
        STRICT_EXPECTED_CALL(mocks, xio_destroy(TEST_TLSIO_HANDLE));
        STRICT_EXPECTED_CALL(mocks, saslmechanism_destroy(TEST_SASL_MECHANISM_HANDLE));

        // act
        EventHubClient_LL_DoWork(eventHubHandle);

        // assert
        mocks.AssertActualAndExpectedCalls();

        // cleanup
        EventHubClient_LL_Destroy(eventHubHandle);
    }

    /* Tests_SRS_EVENTHUBCLIENT_LL_01_038: [EventHubClient_LL_DoWork shall perform a messagesender_open if the state of the message_sender is not OPEN.] */
    TEST_FUNCTION(EventHubClient_LL_DoWork_when_message_sender_is_already_opening_no_messagesender_open_is_issued_again)
    {
        // arrange
        CEventHubClientLLMocks mocks;
        setup_createfromconnectionstring_success(&mocks);
        EVENTHUBCLIENT_LL_HANDLE eventHubHandle = EventHubClient_LL_CreateFromConnectionString(CONNECTION_STRING, TEST_EVENTHUB_PATH);
        setup_messenger_initialize_success(&mocks);
        EventHubClient_LL_DoWork(eventHubHandle);
        saved_on_message_sender_state_changed(saved_message_sender_context, MESSAGE_SENDER_STATE_OPENING, MESSAGE_SENDER_STATE_IDLE);
        mocks.ResetAllCalls();

        STRICT_EXPECTED_CALL(mocks, connection_dowork(TEST_CONNECTION_HANDLE));

        // act
        EventHubClient_LL_DoWork(eventHubHandle);

        // assert
        mocks.AssertActualAndExpectedCalls();

        // cleanup
        EventHubClient_LL_Destroy(eventHubHandle);
    }

    /* Tests_SRS_EVENTHUBCLIENT_LL_07_028: [If the message idle time is greater than the msg_timeout, EventHubClient_LL_DoWork shall call callback with EVENTHUBCLIENT_CONFIRMATION_TIMEOUT.] */
    TEST_FUNCTION(EventHubClient_LL_DoWork_when_message_timeout)
    {
        // arrange
        CEventHubClientLLMocks mocks;
        setup_createfromconnectionstring_success(&mocks);
        EVENTHUBCLIENT_LL_HANDLE eventHubHandle = EventHubClient_LL_CreateFromConnectionString(CONNECTION_STRING, TEST_EVENTHUB_PATH);
        EventHubClient_LL_SetMessageTimeout(eventHubHandle, 2);
        setup_messenger_initialize_success(&mocks);
        EventHubClient_LL_DoWork(eventHubHandle);
        saved_on_message_sender_state_changed(saved_message_sender_context, MESSAGE_SENDER_STATE_OPEN, MESSAGE_SENDER_STATE_IDLE);
        (void)EventHubClient_LL_SendAsync(eventHubHandle, TEST_EVENTDATA_HANDLE, sendAsyncConfirmationCallback, (void*)0x4242);
        mocks.ResetAllCalls();

        unsigned char test_data[] = { 0x42 };
        unsigned char* buffer = test_data;
        size_t length = sizeof(test_data);
        BINARY_DATA binary_data = { test_data, length };

        g_tickcounter_value += (2000*2);
        STRICT_EXPECTED_CALL(mocks, message_create());
        STRICT_EXPECTED_CALL(mocks, EventData_GetData(TEST_CLONED_EVENTDATA_HANDLE_1, IGNORED_PTR_ARG, IGNORED_PTR_ARG))
            .CopyOutArgumentBuffer(2, &buffer, sizeof(buffer))
            .CopyOutArgumentBuffer(3, &length, sizeof(length));
        STRICT_EXPECTED_CALL(mocks, message_add_body_amqp_data(TEST_MESSAGE_HANDLE, binary_data));
        STRICT_EXPECTED_CALL(mocks, EventData_Properties(TEST_CLONED_EVENTDATA_HANDLE_1));
        STRICT_EXPECTED_CALL(mocks, Map_GetInternals(TEST_MAP_HANDLE, IGNORED_PTR_ARG, IGNORED_PTR_ARG, IGNORED_PTR_ARG))
            .CopyOutArgumentBuffer(2, &no_property_keys_ptr, sizeof(no_property_keys_ptr))
            .CopyOutArgumentBuffer(3, &no_property_values_ptr, sizeof(no_property_values_ptr))
            .CopyOutArgumentBuffer(4, &no_property_size, sizeof(no_property_size));

        STRICT_EXPECTED_CALL(mocks, sendAsyncConfirmationCallback(EVENTHUBCLIENT_CONFIRMATION_TIMEOUT, (void*)0x4242));
        STRICT_EXPECTED_CALL(mocks, EventData_Destroy(TEST_CLONED_EVENTDATA_HANDLE_1));
        EXPECTED_CALL(mocks, gballoc_free(IGNORED_PTR_ARG));
        EXPECTED_CALL(mocks, gballoc_free(IGNORED_PTR_ARG));
        EXPECTED_CALL(mocks, DList_RemoveEntryList(IGNORED_PTR_ARG));

        STRICT_EXPECTED_CALL(mocks, connection_dowork(TEST_CONNECTION_HANDLE));
        STRICT_EXPECTED_CALL(mocks, message_destroy(TEST_MESSAGE_HANDLE));
        STRICT_EXPECTED_CALL(mocks, tickcounter_get_current_ms(TICK_COUNT_HANDLE_TEST, IGNORED_PTR_ARG))
            .IgnoreArgument(2);

        // act
        EventHubClient_LL_DoWork(eventHubHandle);

        // assert
        mocks.AssertActualAndExpectedCalls();

        // cleanup
        EventHubClient_LL_Destroy(eventHubHandle);
    }

    /* Tests_SRS_EVENTHUBCLIENT_LL_01_039: [If messagesender_open fails, no further actions shall be carried out.] */
    TEST_FUNCTION(when_messagesender_open_fails_then_EventHubClient_LL_DoWork_does_not_do_anything_else)
    {
        // arrange
        CEventHubClientLLMocks mocks;
        setup_createfromconnectionstring_success(&mocks);
        EVENTHUBCLIENT_LL_HANDLE eventHubHandle = EventHubClient_LL_CreateFromConnectionString(CONNECTION_STRING, TEST_EVENTHUB_PATH);
        mocks.ResetAllCalls();

        setup_messenger_initialize_success(&mocks);

        STRICT_EXPECTED_CALL(mocks, messagesender_open(TEST_MESSAGE_SENDER_HANDLE))
            .SetReturn(1);
        STRICT_EXPECTED_CALL(mocks, connection_set_trace(IGNORED_PTR_ARG, false))
            .IgnoreArgument(1);

        // act
        EventHubClient_LL_DoWork(eventHubHandle);

        // assert
        mocks.AssertActualAndExpectedCalls();

        // cleanup
        EventHubClient_LL_Destroy(eventHubHandle);
    }

    /* Tests_SRS_EVENTHUBCLIENT_LL_01_049: [If the message has not yet been given to uAMQP then a new message shall be created by calling message_create.] */
    /* Tests_SRS_EVENTHUBCLIENT_LL_01_050: [If the number of event data entries for the message is 1 (not batched) then the message body shall be set to the event data payload by calling message_add_body_amqp_data.] */
    /* Tests_SRS_EVENTHUBCLIENT_LL_01_051: [The pointer to the payload and its length shall be obtained by calling EventData_GetData.] */
    /* Tests_SRS_EVENTHUBCLIENT_LL_01_069: [The AMQP message shall be given to uAMQP by calling messagesender_send, while passing as arguments the message sender handle, the message handle, a callback function and its context.] */
    TEST_FUNCTION(messages_that_are_pending_are_given_to_uAMQP_by_EventHubClient_LL_DoWork)
    {
        // arrange
        CEventHubClientLLMocks mocks;
        setup_createfromconnectionstring_success(&mocks);
        EVENTHUBCLIENT_LL_HANDLE eventHubHandle = EventHubClient_LL_CreateFromConnectionString(CONNECTION_STRING, TEST_EVENTHUB_PATH);
        setup_messenger_initialize_success(&mocks);
        EventHubClient_LL_DoWork(eventHubHandle);
        saved_on_message_sender_state_changed(saved_message_sender_context, MESSAGE_SENDER_STATE_OPEN, MESSAGE_SENDER_STATE_IDLE);
        (void)EventHubClient_LL_SendAsync(eventHubHandle, TEST_EVENTDATA_HANDLE, sendAsyncConfirmationCallback, (void*)0x4242);
        mocks.ResetAllCalls();

        unsigned char test_data[] = { 0x42 };
        unsigned char* buffer = test_data;
        size_t length = sizeof(test_data);
        BINARY_DATA binary_data = { test_data, length };

        STRICT_EXPECTED_CALL(mocks, message_create());
        STRICT_EXPECTED_CALL(mocks, EventData_GetData(TEST_CLONED_EVENTDATA_HANDLE_1, IGNORED_PTR_ARG, IGNORED_PTR_ARG))
            .CopyOutArgumentBuffer(2, &buffer, sizeof(buffer))
            .CopyOutArgumentBuffer(3, &length, sizeof(length));
        STRICT_EXPECTED_CALL(mocks, message_add_body_amqp_data(TEST_MESSAGE_HANDLE, binary_data));
        STRICT_EXPECTED_CALL(mocks, EventData_Properties(TEST_CLONED_EVENTDATA_HANDLE_1));
        STRICT_EXPECTED_CALL(mocks, Map_GetInternals(TEST_MAP_HANDLE, IGNORED_PTR_ARG, IGNORED_PTR_ARG, IGNORED_PTR_ARG))
            .CopyOutArgumentBuffer(2, &no_property_keys_ptr, sizeof(no_property_keys_ptr))
            .CopyOutArgumentBuffer(3, &no_property_values_ptr, sizeof(no_property_values_ptr))
            .CopyOutArgumentBuffer(4, &no_property_size, sizeof(no_property_size));
        STRICT_EXPECTED_CALL(mocks, messagesender_send(TEST_MESSAGE_SENDER_HANDLE, TEST_MESSAGE_HANDLE, IGNORED_PTR_ARG, IGNORED_PTR_ARG))
            .IgnoreArgument(3).IgnoreArgument(4);
        STRICT_EXPECTED_CALL(mocks, connection_dowork(TEST_CONNECTION_HANDLE));
        STRICT_EXPECTED_CALL(mocks, message_destroy(TEST_MESSAGE_HANDLE));
<<<<<<< HEAD
        STRICT_EXPECTED_CALL(mocks, EventData_GetPartitionKey(TEST_CLONED_EVENTDATA_HANDLE_1));
=======
        STRICT_EXPECTED_CALL(mocks, tickcounter_get_current_ms(TICK_COUNT_HANDLE_TEST, IGNORED_PTR_ARG))
            .IgnoreArgument(2);
>>>>>>> 6351f380

        // act
        EventHubClient_LL_DoWork(eventHubHandle);

        // assert
        mocks.AssertActualAndExpectedCalls();

        // cleanup
        EventHubClient_LL_Destroy(eventHubHandle);
    }

    /* Tests_SRS_EVENTHUBCLIENT_LL_01_049: [If the message has not yet been given to uAMQP then a new message shall be created by calling message_create.] */
    TEST_FUNCTION(two_messages_that_are_pending_are_given_to_uAMQP_by_EventHubClient_LL_DoWork)
    {
        // arrange
        CEventHubClientLLMocks mocks;
        setup_createfromconnectionstring_success(&mocks);
        EVENTHUBCLIENT_LL_HANDLE eventHubHandle = EventHubClient_LL_CreateFromConnectionString(CONNECTION_STRING, TEST_EVENTHUB_PATH);
        setup_messenger_initialize_success(&mocks);
        EventHubClient_LL_DoWork(eventHubHandle);
        saved_on_message_sender_state_changed(saved_message_sender_context, MESSAGE_SENDER_STATE_OPEN, MESSAGE_SENDER_STATE_IDLE);
        EXPECTED_CALL(mocks, EventData_Clone(IGNORED_PTR_ARG))
            .SetReturn(TEST_CLONED_EVENTDATA_HANDLE_1);
        (void)EventHubClient_LL_SendAsync(eventHubHandle, TEST_EVENTDATA_HANDLE, sendAsyncConfirmationCallback, (void*)0x4242);
        EXPECTED_CALL(mocks, EventData_Clone(IGNORED_PTR_ARG))
            .SetReturn(TEST_CLONED_EVENTDATA_HANDLE_2);
        (void)EventHubClient_LL_SendAsync(eventHubHandle, TEST_EVENTDATA_HANDLE, sendAsyncConfirmationCallback, (void*)0x4243);
        mocks.ResetAllCalls();

        unsigned char test_data_1[] = { 0x42 };
        unsigned char test_data_2[] = { 0x43, 0x44 };
        unsigned char* buffer = test_data_1;
        size_t length = sizeof(test_data_1);
        BINARY_DATA binary_data = { test_data_1, length };

        STRICT_EXPECTED_CALL(mocks, message_create());
        STRICT_EXPECTED_CALL(mocks, EventData_GetData(TEST_CLONED_EVENTDATA_HANDLE_1, IGNORED_PTR_ARG, IGNORED_PTR_ARG))
            .CopyOutArgumentBuffer(2, &buffer, sizeof(buffer))
            .CopyOutArgumentBuffer(3, &length, sizeof(length));
        STRICT_EXPECTED_CALL(mocks, message_add_body_amqp_data(TEST_MESSAGE_HANDLE, binary_data));
        STRICT_EXPECTED_CALL(mocks, EventData_Properties(TEST_CLONED_EVENTDATA_HANDLE_1));
        STRICT_EXPECTED_CALL(mocks, Map_GetInternals(TEST_MAP_HANDLE, IGNORED_PTR_ARG, IGNORED_PTR_ARG, IGNORED_PTR_ARG))
            .CopyOutArgumentBuffer(2, &no_property_keys_ptr, sizeof(no_property_keys_ptr))
            .CopyOutArgumentBuffer(3, &no_property_values_ptr, sizeof(no_property_values_ptr))
            .CopyOutArgumentBuffer(4, &no_property_size, sizeof(no_property_size));
        STRICT_EXPECTED_CALL(mocks, messagesender_send(TEST_MESSAGE_SENDER_HANDLE, TEST_MESSAGE_HANDLE, IGNORED_PTR_ARG, IGNORED_PTR_ARG))
            .IgnoreArgument(3).IgnoreArgument(4);
        STRICT_EXPECTED_CALL(mocks, message_destroy(TEST_MESSAGE_HANDLE));

        buffer = test_data_2;
        length = sizeof(test_data_2);
        binary_data = { test_data_2, length };

        STRICT_EXPECTED_CALL(mocks, message_create());
        STRICT_EXPECTED_CALL(mocks, EventData_GetData(TEST_CLONED_EVENTDATA_HANDLE_2, IGNORED_PTR_ARG, IGNORED_PTR_ARG))
            .CopyOutArgumentBuffer(2, &buffer, sizeof(buffer))
            .CopyOutArgumentBuffer(3, &length, sizeof(length));
        STRICT_EXPECTED_CALL(mocks, message_add_body_amqp_data(TEST_MESSAGE_HANDLE, binary_data));
        STRICT_EXPECTED_CALL(mocks, EventData_Properties(TEST_CLONED_EVENTDATA_HANDLE_2));
        STRICT_EXPECTED_CALL(mocks, Map_GetInternals(TEST_MAP_HANDLE, IGNORED_PTR_ARG, IGNORED_PTR_ARG, IGNORED_PTR_ARG))
            .CopyOutArgumentBuffer(2, &no_property_keys_ptr, sizeof(no_property_keys_ptr))
            .CopyOutArgumentBuffer(3, &no_property_values_ptr, sizeof(no_property_values_ptr))
            .CopyOutArgumentBuffer(4, &no_property_size, sizeof(no_property_size));
        STRICT_EXPECTED_CALL(mocks, messagesender_send(TEST_MESSAGE_SENDER_HANDLE, TEST_MESSAGE_HANDLE, IGNORED_PTR_ARG, IGNORED_PTR_ARG))
            .IgnoreArgument(3).IgnoreArgument(4);
        STRICT_EXPECTED_CALL(mocks, message_destroy(TEST_MESSAGE_HANDLE));

        STRICT_EXPECTED_CALL(mocks, connection_dowork(TEST_CONNECTION_HANDLE));
<<<<<<< HEAD
        STRICT_EXPECTED_CALL(mocks, EventData_GetPartitionKey(TEST_CLONED_EVENTDATA_HANDLE_1));
        STRICT_EXPECTED_CALL(mocks, EventData_GetPartitionKey(TEST_CLONED_EVENTDATA_HANDLE_2));
=======
        STRICT_EXPECTED_CALL(mocks, tickcounter_get_current_ms(TICK_COUNT_HANDLE_TEST, IGNORED_PTR_ARG))
            .IgnoreArgument(2);
        STRICT_EXPECTED_CALL(mocks, tickcounter_get_current_ms(TICK_COUNT_HANDLE_TEST, IGNORED_PTR_ARG))
            .IgnoreArgument(2);
>>>>>>> 6351f380

        // act
        EventHubClient_LL_DoWork(eventHubHandle);

        // assert
        mocks.AssertActualAndExpectedCalls();

        // cleanup
        EventHubClient_LL_Destroy(eventHubHandle);
    }

    /* Tests_SRS_EVENTHUBCLIENT_LL_01_052: [If EventData_GetData fails then the callback associated with the message shall be called with EVENTHUBCLIENT_CONFIRMATION_ERROR and the message shall be freed from the pending list.] */
    TEST_FUNCTION(when_EventData_GetData_fails_then_the_message_is_indicated_as_ERROR_and_removed_from_pending_list)
    {
        // arrange
        CEventHubClientLLMocks mocks;
        setup_createfromconnectionstring_success(&mocks);
        EVENTHUBCLIENT_LL_HANDLE eventHubHandle = EventHubClient_LL_CreateFromConnectionString(CONNECTION_STRING, TEST_EVENTHUB_PATH);
        setup_messenger_initialize_success(&mocks);
        EventHubClient_LL_DoWork(eventHubHandle);
        saved_on_message_sender_state_changed(saved_message_sender_context, MESSAGE_SENDER_STATE_OPEN, MESSAGE_SENDER_STATE_IDLE);
        (void)EventHubClient_LL_SendAsync(eventHubHandle, TEST_EVENTDATA_HANDLE, sendAsyncConfirmationCallback, (void*)0x4242);
        mocks.ResetAllCalls();

        unsigned char test_data[] = { 0x42 };
        unsigned char* buffer = test_data;
        size_t length = sizeof(test_data);
        BINARY_DATA binary_data = { test_data, length };

        STRICT_EXPECTED_CALL(mocks, message_create());
        STRICT_EXPECTED_CALL(mocks, EventData_GetData(TEST_CLONED_EVENTDATA_HANDLE_1, IGNORED_PTR_ARG, IGNORED_PTR_ARG))
            .CopyOutArgumentBuffer(2, &buffer, sizeof(buffer))
            .CopyOutArgumentBuffer(3, &length, sizeof(length))
            .SetReturn(EVENTDATA_ERROR);
        STRICT_EXPECTED_CALL(mocks, sendAsyncConfirmationCallback(EVENTHUBCLIENT_CONFIRMATION_ERROR, (void*)0x4242));
        STRICT_EXPECTED_CALL(mocks, message_destroy(TEST_MESSAGE_HANDLE));
        EXPECTED_CALL(mocks, DList_RemoveEntryList(IGNORED_PTR_ARG));
        STRICT_EXPECTED_CALL(mocks, EventData_Destroy(TEST_CLONED_EVENTDATA_HANDLE_1));
        EXPECTED_CALL(mocks, gballoc_free(IGNORED_PTR_ARG));
        EXPECTED_CALL(mocks, gballoc_free(IGNORED_PTR_ARG));

        STRICT_EXPECTED_CALL(mocks, connection_dowork(TEST_CONNECTION_HANDLE));

        // act
        EventHubClient_LL_DoWork(eventHubHandle);

        // assert
        mocks.AssertActualAndExpectedCalls();

        // cleanup
        EventHubClient_LL_Destroy(eventHubHandle);
    }

    /* Tests_SRS_EVENTHUBCLIENT_LL_01_071: [If message_add_body_amqp_data fails then the callback associated with the message shall be called with EVENTHUBCLIENT_CONFIRMATION_ERROR and the message shall be freed from the pending list.] */
    TEST_FUNCTION(when_message_add_body_amqp_data_send_fails_then_the_message_is_indicated_as_ERROR_and_removed_from_pending_list)
    {
        // arrange
        CEventHubClientLLMocks mocks;
        setup_createfromconnectionstring_success(&mocks);
        EVENTHUBCLIENT_LL_HANDLE eventHubHandle = EventHubClient_LL_CreateFromConnectionString(CONNECTION_STRING, TEST_EVENTHUB_PATH);
        setup_messenger_initialize_success(&mocks);
        EventHubClient_LL_DoWork(eventHubHandle);
        saved_on_message_sender_state_changed(saved_message_sender_context, MESSAGE_SENDER_STATE_OPEN, MESSAGE_SENDER_STATE_IDLE);
        (void)EventHubClient_LL_SendAsync(eventHubHandle, TEST_EVENTDATA_HANDLE, sendAsyncConfirmationCallback, (void*)0x4242);
        mocks.ResetAllCalls();

        unsigned char test_data[] = { 0x42 };
        unsigned char* buffer = test_data;
        size_t length = sizeof(test_data);
        BINARY_DATA binary_data = { test_data, length };

        STRICT_EXPECTED_CALL(mocks, message_create());
        STRICT_EXPECTED_CALL(mocks, EventData_GetData(TEST_CLONED_EVENTDATA_HANDLE_1, IGNORED_PTR_ARG, IGNORED_PTR_ARG))
            .CopyOutArgumentBuffer(2, &buffer, sizeof(buffer))
            .CopyOutArgumentBuffer(3, &length, sizeof(length));
        STRICT_EXPECTED_CALL(mocks, message_add_body_amqp_data(TEST_MESSAGE_HANDLE, binary_data))
            .SetReturn(1);
        STRICT_EXPECTED_CALL(mocks, sendAsyncConfirmationCallback(EVENTHUBCLIENT_CONFIRMATION_ERROR, (void*)0x4242));
        STRICT_EXPECTED_CALL(mocks, message_destroy(TEST_MESSAGE_HANDLE));
        EXPECTED_CALL(mocks, DList_RemoveEntryList(IGNORED_PTR_ARG));
        STRICT_EXPECTED_CALL(mocks, EventData_Destroy(TEST_CLONED_EVENTDATA_HANDLE_1));
        EXPECTED_CALL(mocks, gballoc_free(IGNORED_PTR_ARG));
        EXPECTED_CALL(mocks, gballoc_free(IGNORED_PTR_ARG));

        STRICT_EXPECTED_CALL(mocks, connection_dowork(TEST_CONNECTION_HANDLE));

        // act
        EventHubClient_LL_DoWork(eventHubHandle);

        // assert
        mocks.AssertActualAndExpectedCalls();

        // cleanup
        EventHubClient_LL_Destroy(eventHubHandle);
    }

    /* Tests_SRS_EVENTHUBCLIENT_LL_01_053: [If messagesender_send failed then the callback associated with the message shall be called with EVENTHUBCLIENT_CONFIRMATION_ERROR and the message shall be freed from the pending list.] */
    TEST_FUNCTION(when_messagesender_send_fails_then_the_message_is_indicated_as_ERROR_and_removed_from_pending_list)
    {
        // arrange
        CEventHubClientLLMocks mocks;
        setup_createfromconnectionstring_success(&mocks);
        EVENTHUBCLIENT_LL_HANDLE eventHubHandle = EventHubClient_LL_CreateFromConnectionString(CONNECTION_STRING, TEST_EVENTHUB_PATH);
        setup_messenger_initialize_success(&mocks);
        EventHubClient_LL_DoWork(eventHubHandle);
        saved_on_message_sender_state_changed(saved_message_sender_context, MESSAGE_SENDER_STATE_OPEN, MESSAGE_SENDER_STATE_IDLE);
        (void)EventHubClient_LL_SendAsync(eventHubHandle, TEST_EVENTDATA_HANDLE, sendAsyncConfirmationCallback, (void*)0x4242);
        mocks.ResetAllCalls();

        unsigned char test_data[] = { 0x42 };
        unsigned char* buffer = test_data;
        size_t length = sizeof(test_data);
        BINARY_DATA binary_data = { test_data, length };

        STRICT_EXPECTED_CALL(mocks, message_create());
        STRICT_EXPECTED_CALL(mocks, EventData_GetData(TEST_CLONED_EVENTDATA_HANDLE_1, IGNORED_PTR_ARG, IGNORED_PTR_ARG))
            .CopyOutArgumentBuffer(2, &buffer, sizeof(buffer))
            .CopyOutArgumentBuffer(3, &length, sizeof(length));
        STRICT_EXPECTED_CALL(mocks, message_add_body_amqp_data(TEST_MESSAGE_HANDLE, binary_data));
        STRICT_EXPECTED_CALL(mocks, EventData_Properties(TEST_CLONED_EVENTDATA_HANDLE_1));
        STRICT_EXPECTED_CALL(mocks, Map_GetInternals(TEST_MAP_HANDLE, IGNORED_PTR_ARG, IGNORED_PTR_ARG, IGNORED_PTR_ARG))
            .CopyOutArgumentBuffer(2, &no_property_keys_ptr, sizeof(no_property_keys_ptr))
            .CopyOutArgumentBuffer(3, &no_property_values_ptr, sizeof(no_property_values_ptr))
            .CopyOutArgumentBuffer(4, &no_property_size, sizeof(no_property_size));
        STRICT_EXPECTED_CALL(mocks, messagesender_send(TEST_MESSAGE_SENDER_HANDLE, TEST_MESSAGE_HANDLE, IGNORED_PTR_ARG, IGNORED_PTR_ARG))
            .IgnoreArgument(3).IgnoreArgument(4)
            .SetReturn(1);
        STRICT_EXPECTED_CALL(mocks, sendAsyncConfirmationCallback(EVENTHUBCLIENT_CONFIRMATION_ERROR, (void*)0x4242));
        STRICT_EXPECTED_CALL(mocks, message_destroy(TEST_MESSAGE_HANDLE));
        EXPECTED_CALL(mocks, DList_RemoveEntryList(IGNORED_PTR_ARG));
        STRICT_EXPECTED_CALL(mocks, EventData_Destroy(TEST_CLONED_EVENTDATA_HANDLE_1));
        EXPECTED_CALL(mocks, gballoc_free(IGNORED_PTR_ARG));
        EXPECTED_CALL(mocks, gballoc_free(IGNORED_PTR_ARG));

        STRICT_EXPECTED_CALL(mocks, connection_dowork(TEST_CONNECTION_HANDLE));
<<<<<<< HEAD
        STRICT_EXPECTED_CALL(mocks, EventData_GetPartitionKey(TEST_CLONED_EVENTDATA_HANDLE_1));
=======
        STRICT_EXPECTED_CALL(mocks, tickcounter_get_current_ms(TICK_COUNT_HANDLE_TEST, IGNORED_PTR_ARG))
            .IgnoreArgument(2);
>>>>>>> 6351f380

        // act
        EventHubClient_LL_DoWork(eventHubHandle);

        // assert
        mocks.AssertActualAndExpectedCalls();

        // cleanup
        EventHubClient_LL_Destroy(eventHubHandle);
    }

    /* Tests_SRS_EVENTHUBCLIENT_LL_01_070: [If creating the message fails, then the callback associated with the message shall be called with EVENTHUBCLIENT_CONFIRMATION_ERROR and the message shall be freed from the pending list.] */
    TEST_FUNCTION(when_message_create_fails_then_the_message_is_indicated_as_ERROR_and_removed_from_pending_list)
    {
        // arrange
        CEventHubClientLLMocks mocks;
        setup_createfromconnectionstring_success(&mocks);
        EVENTHUBCLIENT_LL_HANDLE eventHubHandle = EventHubClient_LL_CreateFromConnectionString(CONNECTION_STRING, TEST_EVENTHUB_PATH);
        setup_messenger_initialize_success(&mocks);
        EventHubClient_LL_DoWork(eventHubHandle);
        saved_on_message_sender_state_changed(saved_message_sender_context, MESSAGE_SENDER_STATE_OPEN, MESSAGE_SENDER_STATE_IDLE);
        (void)EventHubClient_LL_SendAsync(eventHubHandle, TEST_EVENTDATA_HANDLE, sendAsyncConfirmationCallback, (void*)0x4242);
        mocks.ResetAllCalls();

        unsigned char test_data[] = { 0x42 };
        unsigned char* buffer = test_data;
        size_t length = sizeof(test_data);
        BINARY_DATA binary_data = { test_data, length };

        STRICT_EXPECTED_CALL(mocks, message_create())
            .SetReturn((MESSAGE_HANDLE)NULL);
        STRICT_EXPECTED_CALL(mocks, sendAsyncConfirmationCallback(EVENTHUBCLIENT_CONFIRMATION_ERROR, (void*)0x4242));
        EXPECTED_CALL(mocks, DList_RemoveEntryList(IGNORED_PTR_ARG));
        STRICT_EXPECTED_CALL(mocks, EventData_Destroy(TEST_CLONED_EVENTDATA_HANDLE_1));
        EXPECTED_CALL(mocks, gballoc_free(IGNORED_PTR_ARG));
        EXPECTED_CALL(mocks, gballoc_free(IGNORED_PTR_ARG));

        STRICT_EXPECTED_CALL(mocks, connection_dowork(TEST_CONNECTION_HANDLE));

        // act
        EventHubClient_LL_DoWork(eventHubHandle);

        // assert
        mocks.AssertActualAndExpectedCalls();

        // cleanup
        EventHubClient_LL_Destroy(eventHubHandle);
    }

    /* Tests_SRS_EVENTHUBCLIENT_LL_01_070: [If creating the message fails, then the callback associated with the message shall be called with EVENTHUBCLIENT_CONFIRMATION_ERROR and the message shall be freed from the pending list.] */
    TEST_FUNCTION(when_the_first_message_fails_the_second_is_given_to_uAMQP)
    {
        // arrange
        CEventHubClientLLMocks mocks;
        setup_createfromconnectionstring_success(&mocks);
        EVENTHUBCLIENT_LL_HANDLE eventHubHandle = EventHubClient_LL_CreateFromConnectionString(CONNECTION_STRING, TEST_EVENTHUB_PATH);
        setup_messenger_initialize_success(&mocks);
        EventHubClient_LL_DoWork(eventHubHandle);
        saved_on_message_sender_state_changed(saved_message_sender_context, MESSAGE_SENDER_STATE_OPEN, MESSAGE_SENDER_STATE_IDLE);
        EXPECTED_CALL(mocks, EventData_Clone(IGNORED_PTR_ARG))
            .SetReturn(TEST_CLONED_EVENTDATA_HANDLE_1);
        (void)EventHubClient_LL_SendAsync(eventHubHandle, TEST_EVENTDATA_HANDLE, sendAsyncConfirmationCallback, (void*)0x4242);
        EXPECTED_CALL(mocks, EventData_Clone(IGNORED_PTR_ARG))
            .SetReturn(TEST_CLONED_EVENTDATA_HANDLE_2);
        (void)EventHubClient_LL_SendAsync(eventHubHandle, TEST_EVENTDATA_HANDLE, sendAsyncConfirmationCallback, (void*)0x4243);
        mocks.ResetAllCalls();

        unsigned char test_data[] = { 0x42 };
        unsigned char* buffer = test_data;
        size_t length = sizeof(test_data);
        BINARY_DATA binary_data = { test_data, length };

        STRICT_EXPECTED_CALL(mocks, message_create())
            .SetReturn((MESSAGE_HANDLE)NULL);
        STRICT_EXPECTED_CALL(mocks, sendAsyncConfirmationCallback(EVENTHUBCLIENT_CONFIRMATION_ERROR, (void*)0x4242));
        EXPECTED_CALL(mocks, DList_RemoveEntryList(IGNORED_PTR_ARG));
        STRICT_EXPECTED_CALL(mocks, EventData_Destroy(TEST_CLONED_EVENTDATA_HANDLE_1));
        EXPECTED_CALL(mocks, gballoc_free(IGNORED_PTR_ARG));
        EXPECTED_CALL(mocks, gballoc_free(IGNORED_PTR_ARG));

        STRICT_EXPECTED_CALL(mocks, message_create());
        STRICT_EXPECTED_CALL(mocks, EventData_GetData(TEST_CLONED_EVENTDATA_HANDLE_2, IGNORED_PTR_ARG, IGNORED_PTR_ARG))
            .CopyOutArgumentBuffer(2, &buffer, sizeof(buffer))
            .CopyOutArgumentBuffer(3, &length, sizeof(length));
        STRICT_EXPECTED_CALL(mocks, message_add_body_amqp_data(TEST_MESSAGE_HANDLE, binary_data));
        STRICT_EXPECTED_CALL(mocks, EventData_Properties(TEST_CLONED_EVENTDATA_HANDLE_2));
        STRICT_EXPECTED_CALL(mocks, Map_GetInternals(TEST_MAP_HANDLE, IGNORED_PTR_ARG, IGNORED_PTR_ARG, IGNORED_PTR_ARG))
            .CopyOutArgumentBuffer(2, &no_property_keys_ptr, sizeof(no_property_keys_ptr))
            .CopyOutArgumentBuffer(3, &no_property_values_ptr, sizeof(no_property_values_ptr))
            .CopyOutArgumentBuffer(4, &no_property_size, sizeof(no_property_size));
        STRICT_EXPECTED_CALL(mocks, messagesender_send(TEST_MESSAGE_SENDER_HANDLE, TEST_MESSAGE_HANDLE, IGNORED_PTR_ARG, IGNORED_PTR_ARG))
            .IgnoreArgument(3).IgnoreArgument(4);
        STRICT_EXPECTED_CALL(mocks, message_destroy(TEST_MESSAGE_HANDLE));

        STRICT_EXPECTED_CALL(mocks, connection_dowork(TEST_CONNECTION_HANDLE));
<<<<<<< HEAD
        STRICT_EXPECTED_CALL(mocks, EventData_GetPartitionKey(TEST_CLONED_EVENTDATA_HANDLE_2));
=======
        STRICT_EXPECTED_CALL(mocks, tickcounter_get_current_ms(TICK_COUNT_HANDLE_TEST, IGNORED_PTR_ARG))
            .IgnoreArgument(2);
>>>>>>> 6351f380

        // act
        EventHubClient_LL_DoWork(eventHubHandle);

        // assert
        mocks.AssertActualAndExpectedCalls();

        // cleanup
        EventHubClient_LL_Destroy(eventHubHandle);
    }

    /* Tests_SRS_EVENTHUBCLIENT_LL_01_054: [If the number of event data entries for the message is 1 (not batched) the event data properties shall be added as application properties to the message.] */
    /* Tests_SRS_EVENTHUBCLIENT_LL_01_055: [A map shall be created to hold the application properties by calling amqpvalue_create_map.] */
    /* Tests_SRS_EVENTHUBCLIENT_LL_01_056: [For each property a key and value AMQP value shall be created by calling amqpvalue_create_string.] */
    /* Tests_SRS_EVENTHUBCLIENT_LL_01_057: [Then each property shall be added to the application properties map by calling amqpvalue_set_map_value.] */
    /* Tests_SRS_EVENTHUBCLIENT_LL_01_058: [The resulting map shall be set as the message application properties by calling message_set_application_properties.] */
    TEST_FUNCTION(one_property_is_added_to_a_non_batched_message)
    {
        // arrange
        CEventHubClientLLMocks mocks;
        setup_createfromconnectionstring_success(&mocks);
        EVENTHUBCLIENT_LL_HANDLE eventHubHandle = EventHubClient_LL_CreateFromConnectionString(CONNECTION_STRING, TEST_EVENTHUB_PATH);
        setup_messenger_initialize_success(&mocks);
        EventHubClient_LL_DoWork(eventHubHandle);
        saved_on_message_sender_state_changed(saved_message_sender_context, MESSAGE_SENDER_STATE_OPEN, MESSAGE_SENDER_STATE_IDLE);
        (void)EventHubClient_LL_SendAsync(eventHubHandle, TEST_EVENTDATA_HANDLE, sendAsyncConfirmationCallback, (void*)0x4242);
        mocks.ResetAllCalls();

        unsigned char test_data[] = { 0x42 };
        unsigned char* buffer = test_data;
        size_t length = sizeof(test_data);
        BINARY_DATA binary_data = { test_data, length };

        const char* const one_property_keys[] = { "test_property_key" };
        const char* const one_property_values[] = { "test_property_value" };
        const char* const* one_property_keys_ptr = one_property_keys;
        const char* const* one_property_values_ptr = one_property_values;
        size_t one_property_size = 1;

        STRICT_EXPECTED_CALL(mocks, message_create());
        STRICT_EXPECTED_CALL(mocks, EventData_GetData(TEST_CLONED_EVENTDATA_HANDLE_1, IGNORED_PTR_ARG, IGNORED_PTR_ARG))
            .CopyOutArgumentBuffer(2, &buffer, sizeof(buffer))
            .CopyOutArgumentBuffer(3, &length, sizeof(length));
        STRICT_EXPECTED_CALL(mocks, EventData_Properties(TEST_CLONED_EVENTDATA_HANDLE_1));
        STRICT_EXPECTED_CALL(mocks, Map_GetInternals(TEST_MAP_HANDLE, IGNORED_PTR_ARG, IGNORED_PTR_ARG, IGNORED_PTR_ARG))
            .CopyOutArgumentBuffer(2, &one_property_keys_ptr, sizeof(one_property_keys_ptr))
            .CopyOutArgumentBuffer(3, &one_property_values_ptr, sizeof(one_property_values_ptr))
            .CopyOutArgumentBuffer(4, &one_property_size, sizeof(one_property_size));
        STRICT_EXPECTED_CALL(mocks, amqpvalue_create_map())
            .SetReturn(TEST_UAMQP_MAP);
        STRICT_EXPECTED_CALL(mocks, amqpvalue_create_string("test_property_key"))
            .SetReturn(TEST_PROPERTY_1_KEY_AMQP_VALUE);
        STRICT_EXPECTED_CALL(mocks, amqpvalue_create_string("test_property_value"))
            .SetReturn(TEST_PROPERTY_1_VALUE_AMQP_VALUE);
        STRICT_EXPECTED_CALL(mocks, amqpvalue_set_map_value(TEST_UAMQP_MAP, TEST_PROPERTY_1_KEY_AMQP_VALUE, TEST_PROPERTY_1_VALUE_AMQP_VALUE));
        STRICT_EXPECTED_CALL(mocks, amqpvalue_destroy(TEST_PROPERTY_1_KEY_AMQP_VALUE));
        STRICT_EXPECTED_CALL(mocks, amqpvalue_destroy(TEST_PROPERTY_1_VALUE_AMQP_VALUE));
        STRICT_EXPECTED_CALL(mocks, message_set_application_properties(TEST_MESSAGE_HANDLE, TEST_UAMQP_MAP));
        STRICT_EXPECTED_CALL(mocks, amqpvalue_destroy(TEST_UAMQP_MAP));
        STRICT_EXPECTED_CALL(mocks, message_add_body_amqp_data(TEST_MESSAGE_HANDLE, binary_data));
        STRICT_EXPECTED_CALL(mocks, messagesender_send(TEST_MESSAGE_SENDER_HANDLE, TEST_MESSAGE_HANDLE, IGNORED_PTR_ARG, IGNORED_PTR_ARG))
            .IgnoreArgument(3).IgnoreArgument(4);
        STRICT_EXPECTED_CALL(mocks, message_destroy(TEST_MESSAGE_HANDLE));
        STRICT_EXPECTED_CALL(mocks, tickcounter_get_current_ms(TICK_COUNT_HANDLE_TEST, IGNORED_PTR_ARG))
            .IgnoreArgument(2);

        STRICT_EXPECTED_CALL(mocks, connection_dowork(TEST_CONNECTION_HANDLE));
        STRICT_EXPECTED_CALL(mocks, EventData_GetPartitionKey(TEST_CLONED_EVENTDATA_HANDLE_1));

        // act
        EventHubClient_LL_DoWork(eventHubHandle);

        // assert
        mocks.AssertActualAndExpectedCalls();

        // cleanup
        EventHubClient_LL_Destroy(eventHubHandle);
    }

    /* Tests_SRS_EVENTHUBCLIENT_LL_01_054: [If the number of event data entries for the message is 1 (not batched) the event data properties shall be added as application properties to the message.] */
    /* Tests_SRS_EVENTHUBCLIENT_LL_01_056: [For each property a key and value AMQP value shall be created by calling amqpvalue_create_string.] */
    /* Tests_SRS_EVENTHUBCLIENT_LL_01_057: [Then each property shall be added to the application properties map by calling amqpvalue_set_map_value.] */
    /* Tests_SRS_EVENTHUBCLIENT_LL_01_058: [The resulting map shall be set as the message application properties by calling message_set_application_properties.] */
    TEST_FUNCTION(add_partition_key_to_message_succeed)
    {
        // arrange
        CEventHubClientLLMocks mocks;
        setup_createfromconnectionstring_success(&mocks);
        EVENTHUBCLIENT_LL_HANDLE eventHubHandle = EventHubClient_LL_CreateFromConnectionString(CONNECTION_STRING, TEST_EVENTHUB_PATH);
        setup_messenger_initialize_success(&mocks);
        EventHubClient_LL_DoWork(eventHubHandle);
        saved_on_message_sender_state_changed(saved_message_sender_context, MESSAGE_SENDER_STATE_OPEN, MESSAGE_SENDER_STATE_IDLE);
        (void)EventHubClient_LL_SendAsync(eventHubHandle, TEST_EVENTDATA_HANDLE, sendAsyncConfirmationCallback, (void*)0x4242);
        mocks.ResetAllCalls();

        unsigned char test_data[] = { 0x42 };
        unsigned char* buffer = test_data;
        size_t length = sizeof(test_data);
        BINARY_DATA binary_data = { test_data, length };

        size_t one_property_size = 0;

        STRICT_EXPECTED_CALL(mocks, message_create());
        STRICT_EXPECTED_CALL(mocks, EventData_GetData(TEST_CLONED_EVENTDATA_HANDLE_1, IGNORED_PTR_ARG, IGNORED_PTR_ARG))
            .CopyOutArgumentBuffer(2, &buffer, sizeof(buffer))
            .CopyOutArgumentBuffer(3, &length, sizeof(length));
        STRICT_EXPECTED_CALL(mocks, EventData_Properties(TEST_CLONED_EVENTDATA_HANDLE_1));
        STRICT_EXPECTED_CALL(mocks, Map_GetInternals(TEST_MAP_HANDLE, IGNORED_PTR_ARG, IGNORED_PTR_ARG, IGNORED_PTR_ARG))
            .IgnoreArgument(2)
            .IgnoreArgument(3)
            .CopyOutArgumentBuffer(4, &one_property_size, sizeof(one_property_size));
        STRICT_EXPECTED_CALL(mocks, message_add_body_amqp_data(TEST_MESSAGE_HANDLE, binary_data));
        STRICT_EXPECTED_CALL(mocks, messagesender_send(TEST_MESSAGE_SENDER_HANDLE, TEST_MESSAGE_HANDLE, IGNORED_PTR_ARG, IGNORED_PTR_ARG))
            .IgnoreArgument(3).IgnoreArgument(4);
        STRICT_EXPECTED_CALL(mocks, message_destroy(TEST_MESSAGE_HANDLE));

        STRICT_EXPECTED_CALL(mocks, connection_dowork(TEST_CONNECTION_HANDLE));
        STRICT_EXPECTED_CALL(mocks, EventData_GetPartitionKey(TEST_CLONED_EVENTDATA_HANDLE_1)).SetReturn(PARTITION_KEY_VALUE);
        STRICT_EXPECTED_CALL(mocks, amqpvalue_create_map()).SetReturn(PARTITION_MAP);
        STRICT_EXPECTED_CALL(mocks, amqpvalue_create_symbol(PARTITION_KEY_NAME)).SetReturn(PARTITION_NAME);
        STRICT_EXPECTED_CALL(mocks, amqpvalue_create_string(PARTITION_KEY_VALUE)).SetReturn(PARTITION_STRING_VALUE);
        STRICT_EXPECTED_CALL(mocks, amqpvalue_set_map_value(PARTITION_MAP, PARTITION_NAME, PARTITION_STRING_VALUE));
        STRICT_EXPECTED_CALL(mocks, amqpvalue_create_message_annotations(PARTITION_MAP)).SetReturn(PARTITION_ANNOTATION);
        STRICT_EXPECTED_CALL(mocks, message_set_message_annotations(TEST_MESSAGE_HANDLE, PARTITION_ANNOTATION));
        STRICT_EXPECTED_CALL(mocks, amqpvalue_destroy(PARTITION_STRING_VALUE));
        STRICT_EXPECTED_CALL(mocks, amqpvalue_destroy(PARTITION_NAME));
        STRICT_EXPECTED_CALL(mocks, amqpvalue_destroy(PARTITION_MAP));

        // act
        EventHubClient_LL_DoWork(eventHubHandle);

        // assert
        mocks.AssertActualAndExpectedCalls();

        // cleanup
        EventHubClient_LL_Destroy(eventHubHandle);
    }

    /* Tests_SRS_EVENTHUBCLIENT_LL_01_054: [If the number of event data entries for the message is 1 (not batched) the event data properties shall be added as application properties to the message.] */
    /* Tests_SRS_EVENTHUBCLIENT_LL_01_056: [For each property a key and value AMQP value shall be created by calling amqpvalue_create_string.] */
    /* Tests_SRS_EVENTHUBCLIENT_LL_01_057: [Then each property shall be added to the application properties map by calling amqpvalue_set_map_value.] */
    /* Tests_SRS_EVENTHUBCLIENT_LL_01_058: [The resulting map shall be set as the message application properties by calling message_set_application_properties.] */
    TEST_FUNCTION(add_partition_key_to_message_amqpvalue_create_map_NULL_fail)
    {
        // arrange
        CEventHubClientLLMocks mocks;
        setup_createfromconnectionstring_success(&mocks);
        EVENTHUBCLIENT_LL_HANDLE eventHubHandle = EventHubClient_LL_CreateFromConnectionString(CONNECTION_STRING, TEST_EVENTHUB_PATH);
        setup_messenger_initialize_success(&mocks);
        EventHubClient_LL_DoWork(eventHubHandle);
        saved_on_message_sender_state_changed(saved_message_sender_context, MESSAGE_SENDER_STATE_OPEN, MESSAGE_SENDER_STATE_IDLE);
        (void)EventHubClient_LL_SendAsync(eventHubHandle, TEST_EVENTDATA_HANDLE, sendAsyncConfirmationCallback, (void*)0x4242);
        mocks.ResetAllCalls();

        unsigned char test_data[] = { 0x42 };
        unsigned char* buffer = test_data;
        size_t length = sizeof(test_data);
        BINARY_DATA binary_data = { test_data, length };

        size_t one_property_size = 0;
        AMQP_VALUE NULL_VALUE = NULL;

        STRICT_EXPECTED_CALL(mocks, message_create());
        STRICT_EXPECTED_CALL(mocks, EventData_GetData(TEST_CLONED_EVENTDATA_HANDLE_1, IGNORED_PTR_ARG, IGNORED_PTR_ARG))
            .CopyOutArgumentBuffer(2, &buffer, sizeof(buffer))
            .CopyOutArgumentBuffer(3, &length, sizeof(length));
        STRICT_EXPECTED_CALL(mocks, message_add_body_amqp_data(TEST_MESSAGE_HANDLE, binary_data));
        STRICT_EXPECTED_CALL(mocks, message_destroy(TEST_MESSAGE_HANDLE));
        STRICT_EXPECTED_CALL(mocks, connection_dowork(TEST_CONNECTION_HANDLE));
        STRICT_EXPECTED_CALL(mocks, EventData_GetPartitionKey(TEST_CLONED_EVENTDATA_HANDLE_1)).SetReturn(PARTITION_KEY_VALUE);
        STRICT_EXPECTED_CALL(mocks, amqpvalue_create_map()).SetReturn(NULL_VALUE);
        STRICT_EXPECTED_CALL(mocks, sendAsyncConfirmationCallback(EVENTHUBCLIENT_CONFIRMATION_ERROR, (void*)0x4242));
        STRICT_EXPECTED_CALL(mocks, EventData_Destroy(TEST_CLONED_EVENTDATA_HANDLE_1));
        EXPECTED_CALL(mocks, gballoc_free(IGNORED_PTR_ARG));
        EXPECTED_CALL(mocks, gballoc_free(IGNORED_PTR_ARG));
        STRICT_EXPECTED_CALL(mocks, DList_RemoveEntryList(IGNORED_PTR_ARG)).IgnoreArgument(1);

        // act
        EventHubClient_LL_DoWork(eventHubHandle);

        // assert
        mocks.AssertActualAndExpectedCalls();

        // cleanup
        EventHubClient_LL_Destroy(eventHubHandle);
    }

    /* Tests_SRS_EVENTHUBCLIENT_LL_01_054: [If the number of event data entries for the message is 1 (not batched) the event data properties shall be added as application properties to the message.] */
    /* Tests_SRS_EVENTHUBCLIENT_LL_01_056: [For each property a key and value AMQP value shall be created by calling amqpvalue_create_string.] */
    /* Tests_SRS_EVENTHUBCLIENT_LL_01_057: [Then each property shall be added to the application properties map by calling amqpvalue_set_map_value.] */
    /* Tests_SRS_EVENTHUBCLIENT_LL_01_058: [The resulting map shall be set as the message application properties by calling message_set_application_properties.] */
    TEST_FUNCTION(add_partition_key_to_message_amqpvalue_create_symbol_NULL_fail)
    {
        // arrange
        CEventHubClientLLMocks mocks;
        setup_createfromconnectionstring_success(&mocks);
        EVENTHUBCLIENT_LL_HANDLE eventHubHandle = EventHubClient_LL_CreateFromConnectionString(CONNECTION_STRING, TEST_EVENTHUB_PATH);
        setup_messenger_initialize_success(&mocks);
        EventHubClient_LL_DoWork(eventHubHandle);
        saved_on_message_sender_state_changed(saved_message_sender_context, MESSAGE_SENDER_STATE_OPEN, MESSAGE_SENDER_STATE_IDLE);
        (void)EventHubClient_LL_SendAsync(eventHubHandle, TEST_EVENTDATA_HANDLE, sendAsyncConfirmationCallback, (void*)0x4242);
        mocks.ResetAllCalls();

        unsigned char test_data[] = { 0x42 };
        unsigned char* buffer = test_data;
        size_t length = sizeof(test_data);
        BINARY_DATA binary_data = { test_data, length };

        size_t one_property_size = 0;
        AMQP_VALUE NULL_VALUE = NULL;

        STRICT_EXPECTED_CALL(mocks, message_create());
        STRICT_EXPECTED_CALL(mocks, EventData_GetData(TEST_CLONED_EVENTDATA_HANDLE_1, IGNORED_PTR_ARG, IGNORED_PTR_ARG))
            .CopyOutArgumentBuffer(2, &buffer, sizeof(buffer))
            .CopyOutArgumentBuffer(3, &length, sizeof(length));
        STRICT_EXPECTED_CALL(mocks, message_add_body_amqp_data(TEST_MESSAGE_HANDLE, binary_data));
        STRICT_EXPECTED_CALL(mocks, message_destroy(TEST_MESSAGE_HANDLE));
        STRICT_EXPECTED_CALL(mocks, connection_dowork(TEST_CONNECTION_HANDLE));
        STRICT_EXPECTED_CALL(mocks, EventData_GetPartitionKey(TEST_CLONED_EVENTDATA_HANDLE_1)).SetReturn(PARTITION_KEY_VALUE);
        STRICT_EXPECTED_CALL(mocks, amqpvalue_create_map()).SetReturn(PARTITION_MAP);
        STRICT_EXPECTED_CALL(mocks, amqpvalue_create_symbol(PARTITION_KEY_NAME)).SetReturn(NULL_VALUE);
        STRICT_EXPECTED_CALL(mocks, amqpvalue_destroy(PARTITION_MAP));
        STRICT_EXPECTED_CALL(mocks, sendAsyncConfirmationCallback(EVENTHUBCLIENT_CONFIRMATION_ERROR, (void*)0x4242));
        STRICT_EXPECTED_CALL(mocks, EventData_Destroy(TEST_CLONED_EVENTDATA_HANDLE_1));
        EXPECTED_CALL(mocks, gballoc_free(IGNORED_PTR_ARG));
        EXPECTED_CALL(mocks, gballoc_free(IGNORED_PTR_ARG));
        STRICT_EXPECTED_CALL(mocks, DList_RemoveEntryList(IGNORED_PTR_ARG)).IgnoreArgument(1);

        // act
        EventHubClient_LL_DoWork(eventHubHandle);

        // assert
        mocks.AssertActualAndExpectedCalls();

        // cleanup
        EventHubClient_LL_Destroy(eventHubHandle);
    }

    /* Tests_SRS_EVENTHUBCLIENT_LL_01_054: [If the number of event data entries for the message is 1 (not batched) the event data properties shall be added as application properties to the message.] */
    /* Tests_SRS_EVENTHUBCLIENT_LL_01_056: [For each property a key and value AMQP value shall be created by calling amqpvalue_create_string.] */
    /* Tests_SRS_EVENTHUBCLIENT_LL_01_057: [Then each property shall be added to the application properties map by calling amqpvalue_set_map_value.] */
    /* Tests_SRS_EVENTHUBCLIENT_LL_01_058: [The resulting map shall be set as the message application properties by calling message_set_application_properties.] */
    TEST_FUNCTION(add_partition_key_to_message_amqpvalue_create_string_NULL_fail)
    {
        // arrange
        CEventHubClientLLMocks mocks;
        setup_createfromconnectionstring_success(&mocks);
        EVENTHUBCLIENT_LL_HANDLE eventHubHandle = EventHubClient_LL_CreateFromConnectionString(CONNECTION_STRING, TEST_EVENTHUB_PATH);
        setup_messenger_initialize_success(&mocks);
        EventHubClient_LL_DoWork(eventHubHandle);
        saved_on_message_sender_state_changed(saved_message_sender_context, MESSAGE_SENDER_STATE_OPEN, MESSAGE_SENDER_STATE_IDLE);
        (void)EventHubClient_LL_SendAsync(eventHubHandle, TEST_EVENTDATA_HANDLE, sendAsyncConfirmationCallback, (void*)0x4242);
        mocks.ResetAllCalls();

        unsigned char test_data[] = { 0x42 };
        unsigned char* buffer = test_data;
        size_t length = sizeof(test_data);
        BINARY_DATA binary_data = { test_data, length };

        size_t one_property_size = 0;
        AMQP_VALUE NULL_VALUE = NULL;

        STRICT_EXPECTED_CALL(mocks, message_create());
        STRICT_EXPECTED_CALL(mocks, EventData_GetData(TEST_CLONED_EVENTDATA_HANDLE_1, IGNORED_PTR_ARG, IGNORED_PTR_ARG))
            .CopyOutArgumentBuffer(2, &buffer, sizeof(buffer))
            .CopyOutArgumentBuffer(3, &length, sizeof(length));
        STRICT_EXPECTED_CALL(mocks, message_add_body_amqp_data(TEST_MESSAGE_HANDLE, binary_data));
        STRICT_EXPECTED_CALL(mocks, message_destroy(TEST_MESSAGE_HANDLE));
        STRICT_EXPECTED_CALL(mocks, connection_dowork(TEST_CONNECTION_HANDLE));
        STRICT_EXPECTED_CALL(mocks, EventData_GetPartitionKey(TEST_CLONED_EVENTDATA_HANDLE_1)).SetReturn(PARTITION_KEY_VALUE);
        STRICT_EXPECTED_CALL(mocks, amqpvalue_create_map()).SetReturn(PARTITION_MAP);
        STRICT_EXPECTED_CALL(mocks, amqpvalue_create_symbol(PARTITION_KEY_NAME)).SetReturn(PARTITION_NAME);
        STRICT_EXPECTED_CALL(mocks, amqpvalue_create_string(PARTITION_KEY_VALUE)).SetReturn(NULL_VALUE);
        STRICT_EXPECTED_CALL(mocks, amqpvalue_destroy(PARTITION_MAP));
        STRICT_EXPECTED_CALL(mocks, amqpvalue_destroy(PARTITION_NAME));
        STRICT_EXPECTED_CALL(mocks, sendAsyncConfirmationCallback(EVENTHUBCLIENT_CONFIRMATION_ERROR, (void*)0x4242));
        STRICT_EXPECTED_CALL(mocks, EventData_Destroy(TEST_CLONED_EVENTDATA_HANDLE_1));
        EXPECTED_CALL(mocks, gballoc_free(IGNORED_PTR_ARG));
        EXPECTED_CALL(mocks, gballoc_free(IGNORED_PTR_ARG));
        STRICT_EXPECTED_CALL(mocks, DList_RemoveEntryList(IGNORED_PTR_ARG)).IgnoreArgument(1);

        // act
        EventHubClient_LL_DoWork(eventHubHandle);

        // assert
        mocks.AssertActualAndExpectedCalls();

        // cleanup
        EventHubClient_LL_Destroy(eventHubHandle);
    }

    /* Tests_SRS_EVENTHUBCLIENT_LL_01_054: [If the number of event data entries for the message is 1 (not batched) the event data properties shall be added as application properties to the message.] */
    /* Tests_SRS_EVENTHUBCLIENT_LL_01_056: [For each property a key and value AMQP value shall be created by calling amqpvalue_create_string.] */
    /* Tests_SRS_EVENTHUBCLIENT_LL_01_057: [Then each property shall be added to the application properties map by calling amqpvalue_set_map_value.] */
    /* Tests_SRS_EVENTHUBCLIENT_LL_01_058: [The resulting map shall be set as the message application properties by calling message_set_application_properties.] */
    TEST_FUNCTION(add_partition_key_to_message_amqpvalue_set_map_value_return_line_fail)
    {
        // arrange
        CEventHubClientLLMocks mocks;
        setup_createfromconnectionstring_success(&mocks);
        EVENTHUBCLIENT_LL_HANDLE eventHubHandle = EventHubClient_LL_CreateFromConnectionString(CONNECTION_STRING, TEST_EVENTHUB_PATH);
        setup_messenger_initialize_success(&mocks);
        EventHubClient_LL_DoWork(eventHubHandle);
        saved_on_message_sender_state_changed(saved_message_sender_context, MESSAGE_SENDER_STATE_OPEN, MESSAGE_SENDER_STATE_IDLE);
        (void)EventHubClient_LL_SendAsync(eventHubHandle, TEST_EVENTDATA_HANDLE, sendAsyncConfirmationCallback, (void*)0x4242);
        mocks.ResetAllCalls();

        unsigned char test_data[] = { 0x42 };
        unsigned char* buffer = test_data;
        size_t length = sizeof(test_data);
        BINARY_DATA binary_data = { test_data, length };

        size_t one_property_size = 0;
        AMQP_VALUE NULL_VALUE = NULL;

        STRICT_EXPECTED_CALL(mocks, message_create());
        STRICT_EXPECTED_CALL(mocks, EventData_GetData(TEST_CLONED_EVENTDATA_HANDLE_1, IGNORED_PTR_ARG, IGNORED_PTR_ARG))
            .CopyOutArgumentBuffer(2, &buffer, sizeof(buffer))
            .CopyOutArgumentBuffer(3, &length, sizeof(length));
        STRICT_EXPECTED_CALL(mocks, message_add_body_amqp_data(TEST_MESSAGE_HANDLE, binary_data));
        STRICT_EXPECTED_CALL(mocks, message_destroy(TEST_MESSAGE_HANDLE));
        STRICT_EXPECTED_CALL(mocks, connection_dowork(TEST_CONNECTION_HANDLE));
        STRICT_EXPECTED_CALL(mocks, EventData_GetPartitionKey(TEST_CLONED_EVENTDATA_HANDLE_1)).SetReturn(PARTITION_KEY_VALUE);
        STRICT_EXPECTED_CALL(mocks, amqpvalue_create_map()).SetReturn(PARTITION_MAP);
        STRICT_EXPECTED_CALL(mocks, amqpvalue_create_symbol(PARTITION_KEY_NAME)).SetReturn(PARTITION_NAME);
        STRICT_EXPECTED_CALL(mocks, amqpvalue_create_string(PARTITION_KEY_VALUE)).SetReturn(PARTITION_STRING_VALUE);
        STRICT_EXPECTED_CALL(mocks, amqpvalue_set_map_value(PARTITION_MAP, PARTITION_NAME, PARTITION_STRING_VALUE)).SetReturn(__LINE__);
        STRICT_EXPECTED_CALL(mocks, amqpvalue_destroy(PARTITION_MAP));
        STRICT_EXPECTED_CALL(mocks, amqpvalue_destroy(PARTITION_NAME));
        STRICT_EXPECTED_CALL(mocks, amqpvalue_destroy(PARTITION_STRING_VALUE));
        STRICT_EXPECTED_CALL(mocks, sendAsyncConfirmationCallback(EVENTHUBCLIENT_CONFIRMATION_ERROR, (void*)0x4242));
        STRICT_EXPECTED_CALL(mocks, EventData_Destroy(TEST_CLONED_EVENTDATA_HANDLE_1));
        EXPECTED_CALL(mocks, gballoc_free(IGNORED_PTR_ARG));
        EXPECTED_CALL(mocks, gballoc_free(IGNORED_PTR_ARG));
        STRICT_EXPECTED_CALL(mocks, DList_RemoveEntryList(IGNORED_PTR_ARG)).IgnoreArgument(1);

        // act
        EventHubClient_LL_DoWork(eventHubHandle);

        // assert
        mocks.AssertActualAndExpectedCalls();

        // cleanup
        EventHubClient_LL_Destroy(eventHubHandle);
    }

    /* Tests_SRS_EVENTHUBCLIENT_LL_01_054: [If the number of event data entries for the message is 1 (not batched) the event data properties shall be added as application properties to the message.] */
    /* Tests_SRS_EVENTHUBCLIENT_LL_01_055: [A map shall be created to hold the application properties by calling amqpvalue_create_map.] */
    /* Tests_SRS_EVENTHUBCLIENT_LL_01_056: [For each property a key and value AMQP value shall be created by calling amqpvalue_create_string.] */
    /* Tests_SRS_EVENTHUBCLIENT_LL_01_057: [Then each property shall be added to the application properties map by calling amqpvalue_set_map_value.] */
    /* Tests_SRS_EVENTHUBCLIENT_LL_01_058: [The resulting map shall be set as the message application properties by calling message_set_application_properties.] */
    TEST_FUNCTION(two_properties_are_added_to_a_non_batched_message)
    {
        // arrange
        CEventHubClientLLMocks mocks;
        setup_createfromconnectionstring_success(&mocks);
        EVENTHUBCLIENT_LL_HANDLE eventHubHandle = EventHubClient_LL_CreateFromConnectionString(CONNECTION_STRING, TEST_EVENTHUB_PATH);
        setup_messenger_initialize_success(&mocks);
        EventHubClient_LL_DoWork(eventHubHandle);
        saved_on_message_sender_state_changed(saved_message_sender_context, MESSAGE_SENDER_STATE_OPEN, MESSAGE_SENDER_STATE_IDLE);
        (void)EventHubClient_LL_SendAsync(eventHubHandle, TEST_EVENTDATA_HANDLE, sendAsyncConfirmationCallback, (void*)0x4242);
        mocks.ResetAllCalls();

        unsigned char test_data[] = { 0x42 };
        unsigned char* buffer = test_data;
        size_t length = sizeof(test_data);
        BINARY_DATA binary_data = { test_data, length };

        const char* const two_property_keys[] = { "test_property_key", "prop_key_2" };
        const char* const two_property_values[] = { "test_property_value", "prop_value_2" };
        const char* const* two_property_keys_ptr = two_property_keys;
        const char* const* two_property_values_ptr = two_property_values;
        size_t two_properties_size = 2;

        STRICT_EXPECTED_CALL(mocks, message_create());
        STRICT_EXPECTED_CALL(mocks, EventData_GetData(TEST_CLONED_EVENTDATA_HANDLE_1, IGNORED_PTR_ARG, IGNORED_PTR_ARG))
            .CopyOutArgumentBuffer(2, &buffer, sizeof(buffer))
            .CopyOutArgumentBuffer(3, &length, sizeof(length));
        STRICT_EXPECTED_CALL(mocks, EventData_Properties(TEST_CLONED_EVENTDATA_HANDLE_1));
        STRICT_EXPECTED_CALL(mocks, Map_GetInternals(TEST_MAP_HANDLE, IGNORED_PTR_ARG, IGNORED_PTR_ARG, IGNORED_PTR_ARG))
            .CopyOutArgumentBuffer(2, &two_property_keys_ptr, sizeof(two_property_keys_ptr))
            .CopyOutArgumentBuffer(3, &two_property_values_ptr, sizeof(two_property_values_ptr))
            .CopyOutArgumentBuffer(4, &two_properties_size, sizeof(two_properties_size));
        STRICT_EXPECTED_CALL(mocks, amqpvalue_create_map())
            .SetReturn(TEST_UAMQP_MAP);
        STRICT_EXPECTED_CALL(mocks, amqpvalue_create_string("test_property_key"))
            .SetReturn(TEST_PROPERTY_1_KEY_AMQP_VALUE);
        STRICT_EXPECTED_CALL(mocks, amqpvalue_create_string("test_property_value"))
            .SetReturn(TEST_PROPERTY_1_VALUE_AMQP_VALUE);
        STRICT_EXPECTED_CALL(mocks, amqpvalue_set_map_value(TEST_UAMQP_MAP, TEST_PROPERTY_1_KEY_AMQP_VALUE, TEST_PROPERTY_1_VALUE_AMQP_VALUE));
        STRICT_EXPECTED_CALL(mocks, amqpvalue_create_string("prop_key_2"))
            .SetReturn(TEST_PROPERTY_2_KEY_AMQP_VALUE);
        STRICT_EXPECTED_CALL(mocks, amqpvalue_create_string("prop_value_2"))
            .SetReturn(TEST_PROPERTY_2_VALUE_AMQP_VALUE);
        STRICT_EXPECTED_CALL(mocks, amqpvalue_set_map_value(TEST_UAMQP_MAP, TEST_PROPERTY_2_KEY_AMQP_VALUE, TEST_PROPERTY_2_VALUE_AMQP_VALUE));
        STRICT_EXPECTED_CALL(mocks, amqpvalue_destroy(TEST_PROPERTY_1_KEY_AMQP_VALUE));
        STRICT_EXPECTED_CALL(mocks, amqpvalue_destroy(TEST_PROPERTY_1_VALUE_AMQP_VALUE));
        STRICT_EXPECTED_CALL(mocks, amqpvalue_destroy(TEST_PROPERTY_2_KEY_AMQP_VALUE));
        STRICT_EXPECTED_CALL(mocks, amqpvalue_destroy(TEST_PROPERTY_2_VALUE_AMQP_VALUE));
        STRICT_EXPECTED_CALL(mocks, message_set_application_properties(TEST_MESSAGE_HANDLE, TEST_UAMQP_MAP));
        STRICT_EXPECTED_CALL(mocks, amqpvalue_destroy(TEST_UAMQP_MAP));
        STRICT_EXPECTED_CALL(mocks, message_add_body_amqp_data(TEST_MESSAGE_HANDLE, binary_data));
        STRICT_EXPECTED_CALL(mocks, messagesender_send(TEST_MESSAGE_SENDER_HANDLE, TEST_MESSAGE_HANDLE, IGNORED_PTR_ARG, IGNORED_PTR_ARG))
            .IgnoreArgument(3).IgnoreArgument(4);
        STRICT_EXPECTED_CALL(mocks, message_destroy(TEST_MESSAGE_HANDLE));
        STRICT_EXPECTED_CALL(mocks, tickcounter_get_current_ms(TICK_COUNT_HANDLE_TEST, IGNORED_PTR_ARG))
            .IgnoreArgument(2);

        STRICT_EXPECTED_CALL(mocks, connection_dowork(TEST_CONNECTION_HANDLE));
        STRICT_EXPECTED_CALL(mocks, EventData_GetPartitionKey(TEST_CLONED_EVENTDATA_HANDLE_1));

        // act
        EventHubClient_LL_DoWork(eventHubHandle);

        // assert
        mocks.AssertActualAndExpectedCalls();

        // cleanup
        EventHubClient_LL_Destroy(eventHubHandle);
    }

    /* Tests_SRS_EVENTHUBCLIENT_LL_01_059: [If any error is encountered while creating the application properties the callback associated with the message shall be called with EVENTHUBCLIENT_CONFIRMATION_ERROR and the message shall be freed from the pending list.] */
    TEST_FUNCTION(when_getting_the_properties_from_the_event_data_fails_the_event_is_indicated_as_errored)
    {
        // arrange
        CEventHubClientLLMocks mocks;
        setup_createfromconnectionstring_success(&mocks);
        EVENTHUBCLIENT_LL_HANDLE eventHubHandle = EventHubClient_LL_CreateFromConnectionString(CONNECTION_STRING, TEST_EVENTHUB_PATH);
        setup_messenger_initialize_success(&mocks);
        EventHubClient_LL_DoWork(eventHubHandle);
        saved_on_message_sender_state_changed(saved_message_sender_context, MESSAGE_SENDER_STATE_OPEN, MESSAGE_SENDER_STATE_IDLE);
        (void)EventHubClient_LL_SendAsync(eventHubHandle, TEST_EVENTDATA_HANDLE, sendAsyncConfirmationCallback, (void*)0x4242);
        mocks.ResetAllCalls();

        unsigned char test_data[] = { 0x42 };
        unsigned char* buffer = test_data;
        size_t length = sizeof(test_data);
        BINARY_DATA binary_data = { test_data, length };

        const char* const one_property_keys[] = { "test_property_key" };
        const char* const one_property_values[] = { "test_property_value" };
        const char* const* one_property_keys_ptr = one_property_keys;
        const char* const* one_property_values_ptr = one_property_values;
        size_t one_property_size = 1;

        STRICT_EXPECTED_CALL(mocks, message_create());
        STRICT_EXPECTED_CALL(mocks, EventData_GetData(TEST_CLONED_EVENTDATA_HANDLE_1, IGNORED_PTR_ARG, IGNORED_PTR_ARG))
            .CopyOutArgumentBuffer(2, &buffer, sizeof(buffer))
            .CopyOutArgumentBuffer(3, &length, sizeof(length));
        STRICT_EXPECTED_CALL(mocks, message_add_body_amqp_data(TEST_MESSAGE_HANDLE, binary_data));
        STRICT_EXPECTED_CALL(mocks, EventData_Properties(TEST_CLONED_EVENTDATA_HANDLE_1))
            .SetReturn((MAP_HANDLE)NULL);
        STRICT_EXPECTED_CALL(mocks, message_destroy(TEST_MESSAGE_HANDLE));
        STRICT_EXPECTED_CALL(mocks, sendAsyncConfirmationCallback(EVENTHUBCLIENT_CONFIRMATION_ERROR, (void*)0x4242));
        EXPECTED_CALL(mocks, DList_RemoveEntryList(IGNORED_PTR_ARG));
        STRICT_EXPECTED_CALL(mocks, EventData_Destroy(TEST_CLONED_EVENTDATA_HANDLE_1));
        EXPECTED_CALL(mocks, gballoc_free(IGNORED_PTR_ARG));
        EXPECTED_CALL(mocks, gballoc_free(IGNORED_PTR_ARG));

        STRICT_EXPECTED_CALL(mocks, connection_dowork(TEST_CONNECTION_HANDLE));
        STRICT_EXPECTED_CALL(mocks, EventData_GetPartitionKey(TEST_CLONED_EVENTDATA_HANDLE_1));

        // act
        EventHubClient_LL_DoWork(eventHubHandle);

        // assert
        mocks.AssertActualAndExpectedCalls();

        // cleanup
        EventHubClient_LL_Destroy(eventHubHandle);
    }

    /* Tests_SRS_EVENTHUBCLIENT_LL_01_059: [If any error is encountered while creating the application properties the callback associated with the message shall be called with EVENTHUBCLIENT_CONFIRMATION_ERROR and the message shall be freed from the pending list.] */
    TEST_FUNCTION(when_getting_the_properties_details_fails_the_event_is_indicated_as_errored)
    {
        // arrange
        CEventHubClientLLMocks mocks;
        setup_createfromconnectionstring_success(&mocks);
        EVENTHUBCLIENT_LL_HANDLE eventHubHandle = EventHubClient_LL_CreateFromConnectionString(CONNECTION_STRING, TEST_EVENTHUB_PATH);
        setup_messenger_initialize_success(&mocks);
        EventHubClient_LL_DoWork(eventHubHandle);
        saved_on_message_sender_state_changed(saved_message_sender_context, MESSAGE_SENDER_STATE_OPEN, MESSAGE_SENDER_STATE_IDLE);
        (void)EventHubClient_LL_SendAsync(eventHubHandle, TEST_EVENTDATA_HANDLE, sendAsyncConfirmationCallback, (void*)0x4242);
        mocks.ResetAllCalls();

        unsigned char test_data[] = { 0x42 };
        unsigned char* buffer = test_data;
        size_t length = sizeof(test_data);
        BINARY_DATA binary_data = { test_data, length };

        const char* const one_property_keys[] = { "test_property_key" };
        const char* const one_property_values[] = { "test_property_value" };
        const char* const* one_property_keys_ptr = one_property_keys;
        const char* const* one_property_values_ptr = one_property_values;
        size_t one_property_size = 1;

        STRICT_EXPECTED_CALL(mocks, message_create());
        STRICT_EXPECTED_CALL(mocks, EventData_GetData(TEST_CLONED_EVENTDATA_HANDLE_1, IGNORED_PTR_ARG, IGNORED_PTR_ARG))
            .CopyOutArgumentBuffer(2, &buffer, sizeof(buffer))
            .CopyOutArgumentBuffer(3, &length, sizeof(length));
        STRICT_EXPECTED_CALL(mocks, message_add_body_amqp_data(TEST_MESSAGE_HANDLE, binary_data));
        STRICT_EXPECTED_CALL(mocks, EventData_Properties(TEST_CLONED_EVENTDATA_HANDLE_1));
        STRICT_EXPECTED_CALL(mocks, Map_GetInternals(TEST_MAP_HANDLE, IGNORED_PTR_ARG, IGNORED_PTR_ARG, IGNORED_PTR_ARG))
            .CopyOutArgumentBuffer(2, &one_property_keys_ptr, sizeof(one_property_keys_ptr))
            .CopyOutArgumentBuffer(3, &one_property_values_ptr, sizeof(one_property_values_ptr))
            .CopyOutArgumentBuffer(4, &one_property_size, sizeof(one_property_size))
            .SetReturn(MAP_ERROR);
        STRICT_EXPECTED_CALL(mocks, message_destroy(TEST_MESSAGE_HANDLE));
        STRICT_EXPECTED_CALL(mocks, sendAsyncConfirmationCallback(EVENTHUBCLIENT_CONFIRMATION_ERROR, (void*)0x4242));
        EXPECTED_CALL(mocks, DList_RemoveEntryList(IGNORED_PTR_ARG));
        STRICT_EXPECTED_CALL(mocks, EventData_Destroy(TEST_CLONED_EVENTDATA_HANDLE_1));
        EXPECTED_CALL(mocks, gballoc_free(IGNORED_PTR_ARG));
        EXPECTED_CALL(mocks, gballoc_free(IGNORED_PTR_ARG));

        STRICT_EXPECTED_CALL(mocks, connection_dowork(TEST_CONNECTION_HANDLE));
        STRICT_EXPECTED_CALL(mocks, EventData_GetPartitionKey(TEST_CLONED_EVENTDATA_HANDLE_1));

        // act
        EventHubClient_LL_DoWork(eventHubHandle);

        // assert
        mocks.AssertActualAndExpectedCalls();

        // cleanup
        EventHubClient_LL_Destroy(eventHubHandle);
    }

    /* Tests_SRS_EVENTHUBCLIENT_LL_01_059: [If any error is encountered while creating the application properties the callback associated with the message shall be called with EVENTHUBCLIENT_CONFIRMATION_ERROR and the message shall be freed from the pending list.] */
    TEST_FUNCTION(when_creating_the_AMQP_map_fails_the_event_is_indicated_as_errored)
    {
        // arrange
        CEventHubClientLLMocks mocks;
        setup_createfromconnectionstring_success(&mocks);
        EVENTHUBCLIENT_LL_HANDLE eventHubHandle = EventHubClient_LL_CreateFromConnectionString(CONNECTION_STRING, TEST_EVENTHUB_PATH);
        setup_messenger_initialize_success(&mocks);
        EventHubClient_LL_DoWork(eventHubHandle);
        saved_on_message_sender_state_changed(saved_message_sender_context, MESSAGE_SENDER_STATE_OPEN, MESSAGE_SENDER_STATE_IDLE);
        (void)EventHubClient_LL_SendAsync(eventHubHandle, TEST_EVENTDATA_HANDLE, sendAsyncConfirmationCallback, (void*)0x4242);
        mocks.ResetAllCalls();

        unsigned char test_data[] = { 0x42 };
        unsigned char* buffer = test_data;
        size_t length = sizeof(test_data);
        BINARY_DATA binary_data = { test_data, length };

        const char* const one_property_keys[] = { "test_property_key" };
        const char* const one_property_values[] = { "test_property_value" };
        const char* const* one_property_keys_ptr = one_property_keys;
        const char* const* one_property_values_ptr = one_property_values;
        size_t one_property_size = 1;

        STRICT_EXPECTED_CALL(mocks, message_create());
        STRICT_EXPECTED_CALL(mocks, EventData_GetData(TEST_CLONED_EVENTDATA_HANDLE_1, IGNORED_PTR_ARG, IGNORED_PTR_ARG))
            .CopyOutArgumentBuffer(2, &buffer, sizeof(buffer))
            .CopyOutArgumentBuffer(3, &length, sizeof(length));
        STRICT_EXPECTED_CALL(mocks, message_add_body_amqp_data(TEST_MESSAGE_HANDLE, binary_data));
        STRICT_EXPECTED_CALL(mocks, EventData_Properties(TEST_CLONED_EVENTDATA_HANDLE_1));
        STRICT_EXPECTED_CALL(mocks, Map_GetInternals(TEST_MAP_HANDLE, IGNORED_PTR_ARG, IGNORED_PTR_ARG, IGNORED_PTR_ARG))
            .CopyOutArgumentBuffer(2, &one_property_keys_ptr, sizeof(one_property_keys_ptr))
            .CopyOutArgumentBuffer(3, &one_property_values_ptr, sizeof(one_property_values_ptr))
            .CopyOutArgumentBuffer(4, &one_property_size, sizeof(one_property_size));
        STRICT_EXPECTED_CALL(mocks, amqpvalue_create_map())
            .SetReturn((AMQP_VALUE)NULL);
        STRICT_EXPECTED_CALL(mocks, message_destroy(TEST_MESSAGE_HANDLE));
        STRICT_EXPECTED_CALL(mocks, sendAsyncConfirmationCallback(EVENTHUBCLIENT_CONFIRMATION_ERROR, (void*)0x4242));
        EXPECTED_CALL(mocks, DList_RemoveEntryList(IGNORED_PTR_ARG));
        STRICT_EXPECTED_CALL(mocks, EventData_Destroy(TEST_CLONED_EVENTDATA_HANDLE_1));
        EXPECTED_CALL(mocks, gballoc_free(IGNORED_PTR_ARG));
        EXPECTED_CALL(mocks, gballoc_free(IGNORED_PTR_ARG));

        STRICT_EXPECTED_CALL(mocks, connection_dowork(TEST_CONNECTION_HANDLE));
        STRICT_EXPECTED_CALL(mocks, EventData_GetPartitionKey(TEST_CLONED_EVENTDATA_HANDLE_1));

        // act
        EventHubClient_LL_DoWork(eventHubHandle);

        // assert
        mocks.AssertActualAndExpectedCalls();

        // cleanup
        EventHubClient_LL_Destroy(eventHubHandle);
    }

    /* Tests_SRS_EVENTHUBCLIENT_LL_01_059: [If any error is encountered while creating the application properties the callback associated with the message shall be called with EVENTHUBCLIENT_CONFIRMATION_ERROR and the message shall be freed from the pending list.] */
    TEST_FUNCTION(when_creating_the_AMQP_property_key_value_fails_the_event_is_indicated_as_errored)
    {
        // arrange
        CEventHubClientLLMocks mocks;
        setup_createfromconnectionstring_success(&mocks);
        EVENTHUBCLIENT_LL_HANDLE eventHubHandle = EventHubClient_LL_CreateFromConnectionString(CONNECTION_STRING, TEST_EVENTHUB_PATH);
        setup_messenger_initialize_success(&mocks);
        EventHubClient_LL_DoWork(eventHubHandle);
        saved_on_message_sender_state_changed(saved_message_sender_context, MESSAGE_SENDER_STATE_OPEN, MESSAGE_SENDER_STATE_IDLE);
        (void)EventHubClient_LL_SendAsync(eventHubHandle, TEST_EVENTDATA_HANDLE, sendAsyncConfirmationCallback, (void*)0x4242);
        mocks.ResetAllCalls();

        unsigned char test_data[] = { 0x42 };
        unsigned char* buffer = test_data;
        size_t length = sizeof(test_data);
        BINARY_DATA binary_data = { test_data, length };

        const char* const one_property_keys[] = { "test_property_key" };
        const char* const one_property_values[] = { "test_property_value" };
        const char* const* one_property_keys_ptr = one_property_keys;
        const char* const* one_property_values_ptr = one_property_values;
        size_t one_property_size = 1;

        STRICT_EXPECTED_CALL(mocks, message_create());
        STRICT_EXPECTED_CALL(mocks, EventData_GetData(TEST_CLONED_EVENTDATA_HANDLE_1, IGNORED_PTR_ARG, IGNORED_PTR_ARG))
            .CopyOutArgumentBuffer(2, &buffer, sizeof(buffer))
            .CopyOutArgumentBuffer(3, &length, sizeof(length));
        STRICT_EXPECTED_CALL(mocks, message_add_body_amqp_data(TEST_MESSAGE_HANDLE, binary_data));
        STRICT_EXPECTED_CALL(mocks, EventData_Properties(TEST_CLONED_EVENTDATA_HANDLE_1));
        STRICT_EXPECTED_CALL(mocks, Map_GetInternals(TEST_MAP_HANDLE, IGNORED_PTR_ARG, IGNORED_PTR_ARG, IGNORED_PTR_ARG))
            .CopyOutArgumentBuffer(2, &one_property_keys_ptr, sizeof(one_property_keys_ptr))
            .CopyOutArgumentBuffer(3, &one_property_values_ptr, sizeof(one_property_values_ptr))
            .CopyOutArgumentBuffer(4, &one_property_size, sizeof(one_property_size));
        STRICT_EXPECTED_CALL(mocks, amqpvalue_create_map())
            .SetReturn(TEST_UAMQP_MAP);
        STRICT_EXPECTED_CALL(mocks, amqpvalue_create_string("test_property_key"))
            .SetReturn((AMQP_VALUE)NULL);
        STRICT_EXPECTED_CALL(mocks, amqpvalue_destroy(TEST_UAMQP_MAP));
        STRICT_EXPECTED_CALL(mocks, message_destroy(TEST_MESSAGE_HANDLE));
        STRICT_EXPECTED_CALL(mocks, sendAsyncConfirmationCallback(EVENTHUBCLIENT_CONFIRMATION_ERROR, (void*)0x4242));
        EXPECTED_CALL(mocks, DList_RemoveEntryList(IGNORED_PTR_ARG));
        STRICT_EXPECTED_CALL(mocks, EventData_Destroy(TEST_CLONED_EVENTDATA_HANDLE_1));
        EXPECTED_CALL(mocks, gballoc_free(IGNORED_PTR_ARG));
        EXPECTED_CALL(mocks, gballoc_free(IGNORED_PTR_ARG));

        STRICT_EXPECTED_CALL(mocks, connection_dowork(TEST_CONNECTION_HANDLE));
        STRICT_EXPECTED_CALL(mocks, EventData_GetPartitionKey(TEST_CLONED_EVENTDATA_HANDLE_1));

        // act
        EventHubClient_LL_DoWork(eventHubHandle);

        // assert
        mocks.AssertActualAndExpectedCalls();

        // cleanup
        EventHubClient_LL_Destroy(eventHubHandle);
    }

    /* Tests_SRS_EVENTHUBCLIENT_LL_01_059: [If any error is encountered while creating the application properties the callback associated with the message shall be called with EVENTHUBCLIENT_CONFIRMATION_ERROR and the message shall be freed from the pending list.] */
    TEST_FUNCTION(when_creating_the_AMQP_property_value_value_fails_the_event_is_indicated_as_errored)
    {
        // arrange
        CEventHubClientLLMocks mocks;
        setup_createfromconnectionstring_success(&mocks);
        EVENTHUBCLIENT_LL_HANDLE eventHubHandle = EventHubClient_LL_CreateFromConnectionString(CONNECTION_STRING, TEST_EVENTHUB_PATH);
        setup_messenger_initialize_success(&mocks);
        EventHubClient_LL_DoWork(eventHubHandle);
        saved_on_message_sender_state_changed(saved_message_sender_context, MESSAGE_SENDER_STATE_OPEN, MESSAGE_SENDER_STATE_IDLE);
        (void)EventHubClient_LL_SendAsync(eventHubHandle, TEST_EVENTDATA_HANDLE, sendAsyncConfirmationCallback, (void*)0x4242);
        mocks.ResetAllCalls();

        unsigned char test_data[] = { 0x42 };
        unsigned char* buffer = test_data;
        size_t length = sizeof(test_data);
        BINARY_DATA binary_data = { test_data, length };

        const char* const one_property_keys[] = { "test_property_key" };
        const char* const one_property_values[] = { "test_property_value" };
        const char* const* one_property_keys_ptr = one_property_keys;
        const char* const* one_property_values_ptr = one_property_values;
        size_t one_property_size = 1;

        STRICT_EXPECTED_CALL(mocks, message_create());
        STRICT_EXPECTED_CALL(mocks, EventData_GetData(TEST_CLONED_EVENTDATA_HANDLE_1, IGNORED_PTR_ARG, IGNORED_PTR_ARG))
            .CopyOutArgumentBuffer(2, &buffer, sizeof(buffer))
            .CopyOutArgumentBuffer(3, &length, sizeof(length));
        STRICT_EXPECTED_CALL(mocks, message_add_body_amqp_data(TEST_MESSAGE_HANDLE, binary_data));
        STRICT_EXPECTED_CALL(mocks, EventData_Properties(TEST_CLONED_EVENTDATA_HANDLE_1));
        STRICT_EXPECTED_CALL(mocks, Map_GetInternals(TEST_MAP_HANDLE, IGNORED_PTR_ARG, IGNORED_PTR_ARG, IGNORED_PTR_ARG))
            .CopyOutArgumentBuffer(2, &one_property_keys_ptr, sizeof(one_property_keys_ptr))
            .CopyOutArgumentBuffer(3, &one_property_values_ptr, sizeof(one_property_values_ptr))
            .CopyOutArgumentBuffer(4, &one_property_size, sizeof(one_property_size));
        STRICT_EXPECTED_CALL(mocks, amqpvalue_create_map())
            .SetReturn(TEST_UAMQP_MAP);
        STRICT_EXPECTED_CALL(mocks, amqpvalue_create_string("test_property_key"))
            .SetReturn(TEST_PROPERTY_1_KEY_AMQP_VALUE);
        STRICT_EXPECTED_CALL(mocks, amqpvalue_create_string("test_property_value"))
            .SetReturn((AMQP_VALUE)NULL);
        STRICT_EXPECTED_CALL(mocks, amqpvalue_destroy(TEST_PROPERTY_1_KEY_AMQP_VALUE));
        STRICT_EXPECTED_CALL(mocks, amqpvalue_destroy(TEST_UAMQP_MAP));
        STRICT_EXPECTED_CALL(mocks, message_destroy(TEST_MESSAGE_HANDLE));
        STRICT_EXPECTED_CALL(mocks, sendAsyncConfirmationCallback(EVENTHUBCLIENT_CONFIRMATION_ERROR, (void*)0x4242));
        EXPECTED_CALL(mocks, DList_RemoveEntryList(IGNORED_PTR_ARG));
        STRICT_EXPECTED_CALL(mocks, EventData_Destroy(TEST_CLONED_EVENTDATA_HANDLE_1));
        EXPECTED_CALL(mocks, gballoc_free(IGNORED_PTR_ARG));
        EXPECTED_CALL(mocks, gballoc_free(IGNORED_PTR_ARG));

        STRICT_EXPECTED_CALL(mocks, connection_dowork(TEST_CONNECTION_HANDLE));
        STRICT_EXPECTED_CALL(mocks, EventData_GetPartitionKey(TEST_CLONED_EVENTDATA_HANDLE_1));

        // act
        EventHubClient_LL_DoWork(eventHubHandle);

        // assert
        mocks.AssertActualAndExpectedCalls();

        // cleanup
        EventHubClient_LL_Destroy(eventHubHandle);
    }

    /* Tests_SRS_EVENTHUBCLIENT_LL_01_059: [If any error is encountered while creating the application properties the callback associated with the message shall be called with EVENTHUBCLIENT_CONFIRMATION_ERROR and the message shall be freed from the pending list.] */
    TEST_FUNCTION(when_setting_the_property_in_the_uAMQP_map_fails_the_event_is_indicated_as_errored)
    {
        // arrange
        CEventHubClientLLMocks mocks;
        setup_createfromconnectionstring_success(&mocks);
        EVENTHUBCLIENT_LL_HANDLE eventHubHandle = EventHubClient_LL_CreateFromConnectionString(CONNECTION_STRING, TEST_EVENTHUB_PATH);
        setup_messenger_initialize_success(&mocks);
        EventHubClient_LL_DoWork(eventHubHandle);
        saved_on_message_sender_state_changed(saved_message_sender_context, MESSAGE_SENDER_STATE_OPEN, MESSAGE_SENDER_STATE_IDLE);
        (void)EventHubClient_LL_SendAsync(eventHubHandle, TEST_EVENTDATA_HANDLE, sendAsyncConfirmationCallback, (void*)0x4242);
        mocks.ResetAllCalls();

        unsigned char test_data[] = { 0x42 };
        unsigned char* buffer = test_data;
        size_t length = sizeof(test_data);
        BINARY_DATA binary_data = { test_data, length };

        const char* const one_property_keys[] = { "test_property_key" };
        const char* const one_property_values[] = { "test_property_value" };
        const char* const* one_property_keys_ptr = one_property_keys;
        const char* const* one_property_values_ptr = one_property_values;
        size_t one_property_size = 1;

        STRICT_EXPECTED_CALL(mocks, message_create());
        STRICT_EXPECTED_CALL(mocks, EventData_GetData(TEST_CLONED_EVENTDATA_HANDLE_1, IGNORED_PTR_ARG, IGNORED_PTR_ARG))
            .CopyOutArgumentBuffer(2, &buffer, sizeof(buffer))
            .CopyOutArgumentBuffer(3, &length, sizeof(length));
        STRICT_EXPECTED_CALL(mocks, message_add_body_amqp_data(TEST_MESSAGE_HANDLE, binary_data));
        STRICT_EXPECTED_CALL(mocks, EventData_Properties(TEST_CLONED_EVENTDATA_HANDLE_1));
        STRICT_EXPECTED_CALL(mocks, Map_GetInternals(TEST_MAP_HANDLE, IGNORED_PTR_ARG, IGNORED_PTR_ARG, IGNORED_PTR_ARG))
            .CopyOutArgumentBuffer(2, &one_property_keys_ptr, sizeof(one_property_keys_ptr))
            .CopyOutArgumentBuffer(3, &one_property_values_ptr, sizeof(one_property_values_ptr))
            .CopyOutArgumentBuffer(4, &one_property_size, sizeof(one_property_size));
        STRICT_EXPECTED_CALL(mocks, amqpvalue_create_map())
            .SetReturn(TEST_UAMQP_MAP);
        STRICT_EXPECTED_CALL(mocks, amqpvalue_create_string("test_property_key"))
            .SetReturn(TEST_PROPERTY_1_KEY_AMQP_VALUE);
        STRICT_EXPECTED_CALL(mocks, amqpvalue_create_string("test_property_value"))
            .SetReturn(TEST_PROPERTY_1_VALUE_AMQP_VALUE);
        STRICT_EXPECTED_CALL(mocks, amqpvalue_set_map_value(TEST_UAMQP_MAP, TEST_PROPERTY_1_KEY_AMQP_VALUE, TEST_PROPERTY_1_VALUE_AMQP_VALUE))
            .SetReturn(1);
        STRICT_EXPECTED_CALL(mocks, amqpvalue_destroy(TEST_PROPERTY_1_KEY_AMQP_VALUE));
        STRICT_EXPECTED_CALL(mocks, amqpvalue_destroy(TEST_PROPERTY_1_VALUE_AMQP_VALUE));
        STRICT_EXPECTED_CALL(mocks, amqpvalue_destroy(TEST_UAMQP_MAP));
        STRICT_EXPECTED_CALL(mocks, message_destroy(TEST_MESSAGE_HANDLE));
        STRICT_EXPECTED_CALL(mocks, sendAsyncConfirmationCallback(EVENTHUBCLIENT_CONFIRMATION_ERROR, (void*)0x4242));
        EXPECTED_CALL(mocks, DList_RemoveEntryList(IGNORED_PTR_ARG));
        STRICT_EXPECTED_CALL(mocks, EventData_Destroy(TEST_CLONED_EVENTDATA_HANDLE_1));
        EXPECTED_CALL(mocks, gballoc_free(IGNORED_PTR_ARG));
        EXPECTED_CALL(mocks, gballoc_free(IGNORED_PTR_ARG));

        STRICT_EXPECTED_CALL(mocks, connection_dowork(TEST_CONNECTION_HANDLE));
        STRICT_EXPECTED_CALL(mocks, EventData_GetPartitionKey(TEST_CLONED_EVENTDATA_HANDLE_1));

        // act
        EventHubClient_LL_DoWork(eventHubHandle);

        // assert
        mocks.AssertActualAndExpectedCalls();

        // cleanup
        EventHubClient_LL_Destroy(eventHubHandle);
    }

    /* Tests_SRS_EVENTHUBCLIENT_LL_01_059: [If any error is encountered while creating the application properties the callback associated with the message shall be called with EVENTHUBCLIENT_CONFIRMATION_ERROR and the message shall be freed from the pending list.] */
    TEST_FUNCTION(when_setting_the_message_annotations_on_the_message_fails_the_event_is_indicated_as_errored)
    {
        // arrange
        CEventHubClientLLMocks mocks;
        setup_createfromconnectionstring_success(&mocks);
        EVENTHUBCLIENT_LL_HANDLE eventHubHandle = EventHubClient_LL_CreateFromConnectionString(CONNECTION_STRING, TEST_EVENTHUB_PATH);
        setup_messenger_initialize_success(&mocks);
        EventHubClient_LL_DoWork(eventHubHandle);
        saved_on_message_sender_state_changed(saved_message_sender_context, MESSAGE_SENDER_STATE_OPEN, MESSAGE_SENDER_STATE_IDLE);
        (void)EventHubClient_LL_SendAsync(eventHubHandle, TEST_EVENTDATA_HANDLE, sendAsyncConfirmationCallback, (void*)0x4242);
        mocks.ResetAllCalls();

        unsigned char test_data[] = { 0x42 };
        unsigned char* buffer = test_data;
        size_t length = sizeof(test_data);
        BINARY_DATA binary_data = { test_data, length };

        const char* const one_property_keys[] = { "test_property_key" };
        const char* const one_property_values[] = { "test_property_value" };
        const char* const* one_property_keys_ptr = one_property_keys;
        const char* const* one_property_values_ptr = one_property_values;
        size_t one_property_size = 1;

        STRICT_EXPECTED_CALL(mocks, message_create());
        STRICT_EXPECTED_CALL(mocks, EventData_GetData(TEST_CLONED_EVENTDATA_HANDLE_1, IGNORED_PTR_ARG, IGNORED_PTR_ARG))
            .CopyOutArgumentBuffer(2, &buffer, sizeof(buffer))
            .CopyOutArgumentBuffer(3, &length, sizeof(length));
        STRICT_EXPECTED_CALL(mocks, message_add_body_amqp_data(TEST_MESSAGE_HANDLE, binary_data));
        STRICT_EXPECTED_CALL(mocks, EventData_Properties(TEST_CLONED_EVENTDATA_HANDLE_1));
        STRICT_EXPECTED_CALL(mocks, Map_GetInternals(TEST_MAP_HANDLE, IGNORED_PTR_ARG, IGNORED_PTR_ARG, IGNORED_PTR_ARG))
            .CopyOutArgumentBuffer(2, &one_property_keys_ptr, sizeof(one_property_keys_ptr))
            .CopyOutArgumentBuffer(3, &one_property_values_ptr, sizeof(one_property_values_ptr))
            .CopyOutArgumentBuffer(4, &one_property_size, sizeof(one_property_size));
        STRICT_EXPECTED_CALL(mocks, amqpvalue_create_map())
            .SetReturn(TEST_UAMQP_MAP);
        STRICT_EXPECTED_CALL(mocks, amqpvalue_create_string("test_property_key"))
            .SetReturn(TEST_PROPERTY_1_KEY_AMQP_VALUE);
        STRICT_EXPECTED_CALL(mocks, amqpvalue_create_string("test_property_value"))
            .SetReturn(TEST_PROPERTY_1_VALUE_AMQP_VALUE);
        STRICT_EXPECTED_CALL(mocks, amqpvalue_set_map_value(TEST_UAMQP_MAP, TEST_PROPERTY_1_KEY_AMQP_VALUE, TEST_PROPERTY_1_VALUE_AMQP_VALUE));
        STRICT_EXPECTED_CALL(mocks, message_set_application_properties(TEST_MESSAGE_HANDLE, TEST_UAMQP_MAP))
            .SetReturn(1);
        STRICT_EXPECTED_CALL(mocks, amqpvalue_destroy(TEST_PROPERTY_1_KEY_AMQP_VALUE));
        STRICT_EXPECTED_CALL(mocks, amqpvalue_destroy(TEST_PROPERTY_1_VALUE_AMQP_VALUE));
        STRICT_EXPECTED_CALL(mocks, amqpvalue_destroy(TEST_UAMQP_MAP));
        STRICT_EXPECTED_CALL(mocks, message_destroy(TEST_MESSAGE_HANDLE));
        STRICT_EXPECTED_CALL(mocks, sendAsyncConfirmationCallback(EVENTHUBCLIENT_CONFIRMATION_ERROR, (void*)0x4242));
        EXPECTED_CALL(mocks, DList_RemoveEntryList(IGNORED_PTR_ARG));
        STRICT_EXPECTED_CALL(mocks, EventData_Destroy(TEST_CLONED_EVENTDATA_HANDLE_1));
        EXPECTED_CALL(mocks, gballoc_free(IGNORED_PTR_ARG));
        EXPECTED_CALL(mocks, gballoc_free(IGNORED_PTR_ARG));

        STRICT_EXPECTED_CALL(mocks, connection_dowork(TEST_CONNECTION_HANDLE));
        STRICT_EXPECTED_CALL(mocks, EventData_GetPartitionKey(TEST_CLONED_EVENTDATA_HANDLE_1));

        // act
        EventHubClient_LL_DoWork(eventHubHandle);

        // assert
        mocks.AssertActualAndExpectedCalls();

        // cleanup
        EventHubClient_LL_Destroy(eventHubHandle);
    }

    /* on_message_send_complete */

    /* Tests_SRS_EVENTHUBCLIENT_LL_01_061: [When on_message_send_complete is called with MESSAGE_SEND_OK the pending message shall be indicated as sent correctly by calling the callback associated with the pending message with EVENTHUBCLIENT_CONFIRMATION_OK.] */
    /* Tests_SRS_EVENTHUBCLIENT_LL_01_062: [The pending message shall be removed from the pending list.] */
    TEST_FUNCTION(on_message_send_complete_with_OK_on_one_message_triggers_the_user_callback_and_removes_the_pending_event)
    {
        // arrange
        CEventHubClientLLMocks mocks;
        setup_createfromconnectionstring_success(&mocks);
        EVENTHUBCLIENT_LL_HANDLE eventHubHandle = EventHubClient_LL_CreateFromConnectionString(CONNECTION_STRING, TEST_EVENTHUB_PATH);
        setup_messenger_initialize_success(&mocks);
        EventHubClient_LL_DoWork(eventHubHandle);
        saved_on_message_sender_state_changed(saved_message_sender_context, MESSAGE_SENDER_STATE_OPEN, MESSAGE_SENDER_STATE_IDLE);
        (void)EventHubClient_LL_SendAsync(eventHubHandle, TEST_EVENTDATA_HANDLE, sendAsyncConfirmationCallback, (void*)0x4242);
        STRICT_EXPECTED_CALL(mocks, Map_GetInternals(TEST_MAP_HANDLE, IGNORED_PTR_ARG, IGNORED_PTR_ARG, IGNORED_PTR_ARG))
            .CopyOutArgumentBuffer(2, &no_property_keys_ptr, sizeof(no_property_keys_ptr))
            .CopyOutArgumentBuffer(3, &no_property_values_ptr, sizeof(no_property_values_ptr))
            .CopyOutArgumentBuffer(4, &no_property_size, sizeof(no_property_size));
        EventHubClient_LL_DoWork(eventHubHandle);
        mocks.ResetAllCalls();

        unsigned char test_data[] = { 0x42 };
        unsigned char* buffer = test_data;
        size_t length = sizeof(test_data);
        BINARY_DATA binary_data = { test_data, length };

        STRICT_EXPECTED_CALL(mocks, sendAsyncConfirmationCallback(EVENTHUBCLIENT_CONFIRMATION_OK, (void*)0x4242));
        EXPECTED_CALL(mocks, DList_RemoveEntryList(IGNORED_PTR_ARG));
        STRICT_EXPECTED_CALL(mocks, EventData_Destroy(TEST_CLONED_EVENTDATA_HANDLE_1));
        EXPECTED_CALL(mocks, gballoc_free(IGNORED_PTR_ARG));
        EXPECTED_CALL(mocks, gballoc_free(IGNORED_PTR_ARG));

        // act
        saved_on_message_send_complete(saved_on_message_send_complete_context, MESSAGE_SEND_OK);

        // assert
        mocks.AssertActualAndExpectedCalls();

        // cleanup
        EventHubClient_LL_Destroy(eventHubHandle);
    }

    /* Tests_SRS_EVENTHUBCLIENT_LL_01_063: [When on_message_send_complete is called with a result code different than MESSAGE_SEND_OK the pending message shall be indicated as having an error by calling the callback associated with the pending message with EVENTHUBCLIENT_CONFIRMATION_ERROR.]  */
    /* Tests_SRS_EVENTHUBCLIENT_LL_01_062: [The pending message shall be removed from the pending list.] */
    TEST_FUNCTION(on_message_send_complete_with_ERROR_on_one_message_triggers_the_user_callback_and_removes_the_pending_event)
    {
        // arrange
        CEventHubClientLLMocks mocks;
        setup_createfromconnectionstring_success(&mocks);
        EVENTHUBCLIENT_LL_HANDLE eventHubHandle = EventHubClient_LL_CreateFromConnectionString(CONNECTION_STRING, TEST_EVENTHUB_PATH);
        setup_messenger_initialize_success(&mocks);
        EventHubClient_LL_DoWork(eventHubHandle);
        saved_on_message_sender_state_changed(saved_message_sender_context, MESSAGE_SENDER_STATE_OPEN, MESSAGE_SENDER_STATE_IDLE);
        (void)EventHubClient_LL_SendAsync(eventHubHandle, TEST_EVENTDATA_HANDLE, sendAsyncConfirmationCallback, (void*)0x4242);
        STRICT_EXPECTED_CALL(mocks, Map_GetInternals(TEST_MAP_HANDLE, IGNORED_PTR_ARG, IGNORED_PTR_ARG, IGNORED_PTR_ARG))
            .CopyOutArgumentBuffer(2, &no_property_keys_ptr, sizeof(no_property_keys_ptr))
            .CopyOutArgumentBuffer(3, &no_property_values_ptr, sizeof(no_property_values_ptr))
            .CopyOutArgumentBuffer(4, &no_property_size, sizeof(no_property_size));
        EventHubClient_LL_DoWork(eventHubHandle);
        mocks.ResetAllCalls();

        unsigned char test_data[] = { 0x42 };
        unsigned char* buffer = test_data;
        size_t length = sizeof(test_data);
        BINARY_DATA binary_data = { test_data, length };

        STRICT_EXPECTED_CALL(mocks, sendAsyncConfirmationCallback(EVENTHUBCLIENT_CONFIRMATION_ERROR, (void*)0x4242));
        EXPECTED_CALL(mocks, DList_RemoveEntryList(IGNORED_PTR_ARG));
        STRICT_EXPECTED_CALL(mocks, EventData_Destroy(TEST_CLONED_EVENTDATA_HANDLE_1));
        EXPECTED_CALL(mocks, gballoc_free(IGNORED_PTR_ARG));
        EXPECTED_CALL(mocks, gballoc_free(IGNORED_PTR_ARG));

        // act
        saved_on_message_send_complete(saved_on_message_send_complete_context, MESSAGE_SEND_ERROR);

        // assert
        mocks.AssertActualAndExpectedCalls();

        // cleanup
        EventHubClient_LL_Destroy(eventHubHandle);
    }

    /* on_messagesender_state_changed */

    /* Tests_SRS_EVENTHUBCLIENT_LL_01_060: [When on_messagesender_state_changed is called with MESSAGE_SENDER_STATE_ERROR] */
    TEST_FUNCTION(when_the_messagesender_state_changes_to_ERROR_then_the_uAMQP_stack_is_brought_down)
    {
        // arrange
        CEventHubClientLLMocks mocks;
        setup_createfromconnectionstring_success(&mocks);
        EVENTHUBCLIENT_LL_HANDLE eventHubHandle = EventHubClient_LL_CreateFromConnectionString(CONNECTION_STRING, TEST_EVENTHUB_PATH);
        setup_messenger_initialize_success(&mocks);
        EventHubClient_LL_DoWork(eventHubHandle);
        saved_on_message_sender_state_changed(saved_message_sender_context, MESSAGE_SENDER_STATE_OPEN, MESSAGE_SENDER_STATE_IDLE);
        mocks.ResetAllCalls();

        // act
        saved_on_message_sender_state_changed(saved_message_sender_context, MESSAGE_SENDER_STATE_ERROR, MESSAGE_SENDER_STATE_OPEN);

        // assert
        mocks.AssertActualAndExpectedCalls();

        // cleanup
        EventHubClient_LL_Destroy(eventHubHandle);
    }

    /* Tests_SRS_EVENTHUBCLIENT_LL_01_082: [If the number of event data entries for the message is greater than 1 (batched) then the message format shall be set to 0x80013700 by calling message_set_message_format.] */
    /* Tests_SRS_EVENTHUBCLIENT_LL_01_084: [For each event in the batch:] */
    /* Tests_SRS_EVENTHUBCLIENT_LL_01_085: [The event shall be added to the message by into a separate data section by calling message_add_body_amqp_data.] */
    /* Tests_SRS_EVENTHUBCLIENT_LL_01_086: [The buffer passed to message_add_body_amqp_data shall contain the properties and the binary event payload serialized as AMQP values.] */
    /* Tests_SRS_EVENTHUBCLIENT_LL_01_088: [The event payload shall be serialized as an AMQP message data section.] */
    /* Tests_SRS_EVENTHUBCLIENT_LL_01_090: [Enough memory shall be allocated to hold the properties and binary payload for each event part of the batch.] */
    /* Tests_SRS_EVENTHUBCLIENT_LL_01_091: [The size needed for the properties and data section shall be obtained by calling amqpvalue_get_encoded_size.] */
    /* Tests_SRS_EVENTHUBCLIENT_LL_01_092: [The properties and binary data shall be encoded by calling amqpvalue_encode and passing an encoding function that places the encoded data into the memory allocated for the event.] */
    /* Tests_SRS_EVENTHUBCLIENT_LL_01_093: [If the property count is 0 for an event part of the batch, then no property map shall be serialized for that event.] */
    TEST_FUNCTION(a_batched_message_with_2_events_and_no_properties_is_added_to_the_message_body)
    {
        // arrange
        CEventHubClientLLMocks mocks;
        setup_createfromconnectionstring_success(&mocks);
        EVENTHUBCLIENT_LL_HANDLE eventHubHandle = EventHubClient_LL_CreateFromConnectionString(CONNECTION_STRING, TEST_EVENTHUB_PATH);
        setup_messenger_initialize_success(&mocks);
        EventHubClient_LL_DoWork(eventHubHandle);
        saved_on_message_sender_state_changed(saved_message_sender_context, MESSAGE_SENDER_STATE_OPEN, MESSAGE_SENDER_STATE_IDLE);
        EVENTDATA_HANDLE batch[] = { TEST_EVENTDATA_HANDLE_1, TEST_EVENTDATA_HANDLE_2 };
        STRICT_EXPECTED_CALL(mocks, EventData_Clone(TEST_EVENTDATA_HANDLE_1))
            .SetReturn(TEST_CLONED_EVENTDATA_HANDLE_1);
        STRICT_EXPECTED_CALL(mocks, EventData_Clone(TEST_EVENTDATA_HANDLE_2))
            .SetReturn(TEST_CLONED_EVENTDATA_HANDLE_2);
        (void)EventHubClient_LL_SendBatchAsync(eventHubHandle, batch, sizeof(batch) / sizeof(EVENTDATA_HANDLE), sendAsyncConfirmationCallback, (void*)0x4242);
        mocks.ResetAllCalls();

        unsigned char test_data[] = { 0x42 };
        unsigned char* buffer = test_data;
        size_t length = sizeof(test_data);
        g_expected_encoded_counter = 0;

        STRICT_EXPECTED_CALL(mocks, message_create());
        STRICT_EXPECTED_CALL(mocks, message_set_message_format(TEST_MESSAGE_HANDLE, MICROSOFT_MESSAGE_FORMAT));

        // 1st event
        STRICT_EXPECTED_CALL(mocks, EventData_GetData(TEST_CLONED_EVENTDATA_HANDLE_1, IGNORED_PTR_ARG, IGNORED_PTR_ARG))
            .CopyOutArgumentBuffer(2, &buffer, sizeof(buffer))
            .CopyOutArgumentBuffer(3, &length, sizeof(length));
        STRICT_EXPECTED_CALL(mocks, EventData_Properties(TEST_CLONED_EVENTDATA_HANDLE_1));
        STRICT_EXPECTED_CALL(mocks, Map_GetInternals(TEST_MAP_HANDLE, IGNORED_PTR_ARG, IGNORED_PTR_ARG, IGNORED_PTR_ARG))
            .CopyOutArgumentBuffer(2, &no_property_keys, sizeof(no_property_keys))
            .CopyOutArgumentBuffer(3, &no_property_values, sizeof(no_property_values))
            .CopyOutArgumentBuffer(4, &no_property_size, sizeof(no_property_size));
        amqp_binary amqy_binary = { test_data, length };
        STRICT_EXPECTED_CALL(mocks, amqpvalue_create_data(amqy_binary))
            .SetReturn(TEST_DATA_1);
        unsigned char encoded_data_1[] = { 0x42 };
        size_t data_encoded_size = sizeof(encoded_data_1);
        STRICT_EXPECTED_CALL(mocks, amqpvalue_get_encoded_size(TEST_DATA_1, IGNORED_PTR_ARG))
            .CopyOutArgumentBuffer(2, &data_encoded_size, sizeof(data_encoded_size));
        STRICT_EXPECTED_CALL(mocks, gballoc_malloc(data_encoded_size));
        g_expected_encoded_buffer[0] = encoded_data_1;
        g_expected_encoded_length[0] = data_encoded_size;
        STRICT_EXPECTED_CALL(mocks, amqpvalue_encode(TEST_DATA_1, IGNORED_PTR_ARG, IGNORED_PTR_ARG))
            .IgnoreArgument(2).IgnoreArgument(3);
        STRICT_EXPECTED_CALL(mocks, amqpvalue_destroy(TEST_DATA_1));
        BINARY_DATA binary_data = { encoded_data_1, data_encoded_size };
        STRICT_EXPECTED_CALL(mocks, message_add_body_amqp_data(TEST_MESSAGE_HANDLE, binary_data));
        EXPECTED_CALL(mocks, gballoc_free(IGNORED_PTR_ARG));
        STRICT_EXPECTED_CALL(mocks, tickcounter_get_current_ms(TICK_COUNT_HANDLE_TEST, IGNORED_PTR_ARG))
            .IgnoreArgument(2);

        //2nd event
        STRICT_EXPECTED_CALL(mocks, EventData_GetData(TEST_CLONED_EVENTDATA_HANDLE_2, IGNORED_PTR_ARG, IGNORED_PTR_ARG))
            .CopyOutArgumentBuffer(2, &buffer, sizeof(buffer))
            .CopyOutArgumentBuffer(3, &length, sizeof(length));
        STRICT_EXPECTED_CALL(mocks, EventData_Properties(TEST_CLONED_EVENTDATA_HANDLE_2));
        STRICT_EXPECTED_CALL(mocks, Map_GetInternals(TEST_MAP_HANDLE, IGNORED_PTR_ARG, IGNORED_PTR_ARG, IGNORED_PTR_ARG))
            .CopyOutArgumentBuffer(2, &no_property_keys, sizeof(no_property_keys))
            .CopyOutArgumentBuffer(3, &no_property_values, sizeof(no_property_values))
            .CopyOutArgumentBuffer(4, &no_property_size, sizeof(no_property_size));
        amqy_binary = { test_data, (uint32_t)length };
        STRICT_EXPECTED_CALL(mocks, amqpvalue_create_data(amqy_binary))
            .SetReturn(TEST_DATA_2);
        unsigned char encoded_data_2[] = { 0x43, 0x44 };
        data_encoded_size = sizeof(encoded_data_2);
        STRICT_EXPECTED_CALL(mocks, amqpvalue_get_encoded_size(TEST_DATA_2, IGNORED_PTR_ARG))
            .CopyOutArgumentBuffer(2, &data_encoded_size, sizeof(data_encoded_size));
        STRICT_EXPECTED_CALL(mocks, gballoc_malloc(data_encoded_size));
        g_expected_encoded_buffer[1] = encoded_data_2;
        g_expected_encoded_length[1] = data_encoded_size;
        STRICT_EXPECTED_CALL(mocks, amqpvalue_encode(TEST_DATA_2, IGNORED_PTR_ARG, IGNORED_PTR_ARG))
            .IgnoreArgument(2).IgnoreArgument(3);
        STRICT_EXPECTED_CALL(mocks, amqpvalue_destroy(TEST_DATA_2));
        binary_data = { encoded_data_2, data_encoded_size };
        STRICT_EXPECTED_CALL(mocks, message_add_body_amqp_data(TEST_MESSAGE_HANDLE, binary_data));
        EXPECTED_CALL(mocks, gballoc_free(IGNORED_PTR_ARG));

        STRICT_EXPECTED_CALL(mocks, messagesender_send(TEST_MESSAGE_SENDER_HANDLE, TEST_MESSAGE_HANDLE, IGNORED_PTR_ARG, IGNORED_PTR_ARG))
            .IgnoreArgument(3).IgnoreArgument(4);
        STRICT_EXPECTED_CALL(mocks, message_destroy(TEST_MESSAGE_HANDLE));

        STRICT_EXPECTED_CALL(mocks, connection_dowork(TEST_CONNECTION_HANDLE));

        // act
        EventHubClient_LL_DoWork(eventHubHandle);

        // assert
        mocks.AssertActualAndExpectedCalls();

        // cleanup
        EventHubClient_LL_Destroy(eventHubHandle);
    }

    /* Tests_SRS_EVENTHUBCLIENT_LL_01_083: [If message_set_message_format fails, the callback associated with the message shall be called with EVENTHUBCLIENT_CONFIRMATION_ERROR and the message shall be freed from the pending list.] */
    TEST_FUNCTION(when_message_set_message_format_fails_then_the_callback_is_triggered_with_ERROR)
    {
        // arrange
        CEventHubClientLLMocks mocks;
        setup_createfromconnectionstring_success(&mocks);
        EVENTHUBCLIENT_LL_HANDLE eventHubHandle = EventHubClient_LL_CreateFromConnectionString(CONNECTION_STRING, TEST_EVENTHUB_PATH);
        setup_messenger_initialize_success(&mocks);
        EventHubClient_LL_DoWork(eventHubHandle);
        saved_on_message_sender_state_changed(saved_message_sender_context, MESSAGE_SENDER_STATE_OPEN, MESSAGE_SENDER_STATE_IDLE);
        EVENTDATA_HANDLE batch[] = { TEST_EVENTDATA_HANDLE_1, TEST_EVENTDATA_HANDLE_2 };
        STRICT_EXPECTED_CALL(mocks, EventData_Clone(TEST_EVENTDATA_HANDLE_1))
            .SetReturn(TEST_CLONED_EVENTDATA_HANDLE_1);
        STRICT_EXPECTED_CALL(mocks, EventData_Clone(TEST_EVENTDATA_HANDLE_2))
            .SetReturn(TEST_CLONED_EVENTDATA_HANDLE_2);
        (void)EventHubClient_LL_SendBatchAsync(eventHubHandle, batch, sizeof(batch) / sizeof(EVENTDATA_HANDLE), sendAsyncConfirmationCallback, (void*)0x4242);
        mocks.ResetAllCalls();

        STRICT_EXPECTED_CALL(mocks, message_create());
        STRICT_EXPECTED_CALL(mocks, message_set_message_format(TEST_MESSAGE_HANDLE, MICROSOFT_MESSAGE_FORMAT))
            .SetReturn(1);
        STRICT_EXPECTED_CALL(mocks, message_destroy(TEST_MESSAGE_HANDLE));
        STRICT_EXPECTED_CALL(mocks, sendAsyncConfirmationCallback(EVENTHUBCLIENT_CONFIRMATION_ERROR, (void*)0x4242));
        EXPECTED_CALL(mocks, DList_RemoveEntryList(IGNORED_PTR_ARG));
        STRICT_EXPECTED_CALL(mocks, EventData_Destroy(TEST_CLONED_EVENTDATA_HANDLE_1));
        STRICT_EXPECTED_CALL(mocks, EventData_Destroy(TEST_CLONED_EVENTDATA_HANDLE_2));
        EXPECTED_CALL(mocks, gballoc_free(IGNORED_PTR_ARG));
        EXPECTED_CALL(mocks, gballoc_free(IGNORED_PTR_ARG));

        STRICT_EXPECTED_CALL(mocks, connection_dowork(TEST_CONNECTION_HANDLE));

        // act
        EventHubClient_LL_DoWork(eventHubHandle);

        // assert
        mocks.AssertActualAndExpectedCalls();

        // cleanup
        EventHubClient_LL_Destroy(eventHubHandle);
    }

    /* Tests_SRS_EVENTHUBCLIENT_LL_01_094: [If any error occurs during serializing each event properties and data that are part of the batch, the callback associated with the message shall be called with EVENTHUBCLIENT_CONFIRMATION_ERROR and the message shall be freed from the pending list.] */
    TEST_FUNCTION(when_getting_the_event_data_fails_then_the_callback_is_triggered_with_ERROR)
    {
        // arrange
        CEventHubClientLLMocks mocks;
        setup_createfromconnectionstring_success(&mocks);
        EVENTHUBCLIENT_LL_HANDLE eventHubHandle = EventHubClient_LL_CreateFromConnectionString(CONNECTION_STRING, TEST_EVENTHUB_PATH);
        setup_messenger_initialize_success(&mocks);
        EventHubClient_LL_DoWork(eventHubHandle);
        saved_on_message_sender_state_changed(saved_message_sender_context, MESSAGE_SENDER_STATE_OPEN, MESSAGE_SENDER_STATE_IDLE);
        EVENTDATA_HANDLE batch[] = { TEST_EVENTDATA_HANDLE_1, TEST_EVENTDATA_HANDLE_2 };
        STRICT_EXPECTED_CALL(mocks, EventData_Clone(TEST_EVENTDATA_HANDLE_1))
            .SetReturn(TEST_CLONED_EVENTDATA_HANDLE_1);
        STRICT_EXPECTED_CALL(mocks, EventData_Clone(TEST_EVENTDATA_HANDLE_2))
            .SetReturn(TEST_CLONED_EVENTDATA_HANDLE_2);
        (void)EventHubClient_LL_SendBatchAsync(eventHubHandle, batch, sizeof(batch) / sizeof(EVENTDATA_HANDLE), sendAsyncConfirmationCallback, (void*)0x4242);
        mocks.ResetAllCalls();

        unsigned char test_data[] = { 0x42 };
        unsigned char* buffer = test_data;
        size_t length = sizeof(test_data);

        STRICT_EXPECTED_CALL(mocks, message_create());
        STRICT_EXPECTED_CALL(mocks, message_set_message_format(TEST_MESSAGE_HANDLE, MICROSOFT_MESSAGE_FORMAT));

        // 1st event
        STRICT_EXPECTED_CALL(mocks, EventData_GetData(TEST_CLONED_EVENTDATA_HANDLE_1, IGNORED_PTR_ARG, IGNORED_PTR_ARG))
            .CopyOutArgumentBuffer(2, &buffer, sizeof(buffer))
            .CopyOutArgumentBuffer(3, &length, sizeof(length))
            .SetReturn(EVENTDATA_ERROR);

        STRICT_EXPECTED_CALL(mocks, message_destroy(TEST_MESSAGE_HANDLE));
        STRICT_EXPECTED_CALL(mocks, sendAsyncConfirmationCallback(EVENTHUBCLIENT_CONFIRMATION_ERROR, (void*)0x4242));
        EXPECTED_CALL(mocks, DList_RemoveEntryList(IGNORED_PTR_ARG));
        STRICT_EXPECTED_CALL(mocks, EventData_Destroy(TEST_CLONED_EVENTDATA_HANDLE_1));
        STRICT_EXPECTED_CALL(mocks, EventData_Destroy(TEST_CLONED_EVENTDATA_HANDLE_2));
        EXPECTED_CALL(mocks, gballoc_free(IGNORED_PTR_ARG));
        EXPECTED_CALL(mocks, gballoc_free(IGNORED_PTR_ARG));

        STRICT_EXPECTED_CALL(mocks, connection_dowork(TEST_CONNECTION_HANDLE));

        // act
        EventHubClient_LL_DoWork(eventHubHandle);

        // assert
        mocks.AssertActualAndExpectedCalls();

        // cleanup
        EventHubClient_LL_Destroy(eventHubHandle);
    }

    /* Tests_SRS_EVENTHUBCLIENT_LL_01_094: [If any error occurs during serializing each event properties and data that are part of the batch, the callback associated with the message shall be called with EVENTHUBCLIENT_CONFIRMATION_ERROR and the message shall be freed from the pending list.] */
    TEST_FUNCTION(when_getting_the_event_data_properties_fails_then_the_callback_is_triggered_with_ERROR)
    {
        // arrange
        CEventHubClientLLMocks mocks;
        setup_createfromconnectionstring_success(&mocks);
        EVENTHUBCLIENT_LL_HANDLE eventHubHandle = EventHubClient_LL_CreateFromConnectionString(CONNECTION_STRING, TEST_EVENTHUB_PATH);
        setup_messenger_initialize_success(&mocks);
        EventHubClient_LL_DoWork(eventHubHandle);
        saved_on_message_sender_state_changed(saved_message_sender_context, MESSAGE_SENDER_STATE_OPEN, MESSAGE_SENDER_STATE_IDLE);
        EVENTDATA_HANDLE batch[] = { TEST_EVENTDATA_HANDLE_1, TEST_EVENTDATA_HANDLE_2 };
        STRICT_EXPECTED_CALL(mocks, EventData_Clone(TEST_EVENTDATA_HANDLE_1))
            .SetReturn(TEST_CLONED_EVENTDATA_HANDLE_1);
        STRICT_EXPECTED_CALL(mocks, EventData_Clone(TEST_EVENTDATA_HANDLE_2))
            .SetReturn(TEST_CLONED_EVENTDATA_HANDLE_2);
        (void)EventHubClient_LL_SendBatchAsync(eventHubHandle, batch, sizeof(batch) / sizeof(EVENTDATA_HANDLE), sendAsyncConfirmationCallback, (void*)0x4242);
        mocks.ResetAllCalls();

        unsigned char test_data[] = { 0x42 };
        unsigned char* buffer = test_data;
        size_t length = sizeof(test_data);

        STRICT_EXPECTED_CALL(mocks, message_create());
        STRICT_EXPECTED_CALL(mocks, message_set_message_format(TEST_MESSAGE_HANDLE, MICROSOFT_MESSAGE_FORMAT));

        // 1st event
        STRICT_EXPECTED_CALL(mocks, EventData_GetData(TEST_CLONED_EVENTDATA_HANDLE_1, IGNORED_PTR_ARG, IGNORED_PTR_ARG))
            .CopyOutArgumentBuffer(2, &buffer, sizeof(buffer))
            .CopyOutArgumentBuffer(3, &length, sizeof(length));
        STRICT_EXPECTED_CALL(mocks, EventData_Properties(TEST_CLONED_EVENTDATA_HANDLE_1))
            .SetReturn((MAP_HANDLE)NULL);

        STRICT_EXPECTED_CALL(mocks, message_destroy(TEST_MESSAGE_HANDLE));
        STRICT_EXPECTED_CALL(mocks, sendAsyncConfirmationCallback(EVENTHUBCLIENT_CONFIRMATION_ERROR, (void*)0x4242));
        EXPECTED_CALL(mocks, DList_RemoveEntryList(IGNORED_PTR_ARG));
        STRICT_EXPECTED_CALL(mocks, EventData_Destroy(TEST_CLONED_EVENTDATA_HANDLE_1));
        STRICT_EXPECTED_CALL(mocks, EventData_Destroy(TEST_CLONED_EVENTDATA_HANDLE_2));
        EXPECTED_CALL(mocks, gballoc_free(IGNORED_PTR_ARG));
        EXPECTED_CALL(mocks, gballoc_free(IGNORED_PTR_ARG));

        STRICT_EXPECTED_CALL(mocks, connection_dowork(TEST_CONNECTION_HANDLE));

        // act
        EventHubClient_LL_DoWork(eventHubHandle);

        // assert
        mocks.AssertActualAndExpectedCalls();

        // cleanup
        EventHubClient_LL_Destroy(eventHubHandle);
    }

    /* Tests_SRS_EVENTHUBCLIENT_LL_01_094: [If any error occurs during serializing each event properties and data that are part of the batch, the callback associated with the message shall be called with EVENTHUBCLIENT_CONFIRMATION_ERROR and the message shall be freed from the pending list.] */
    TEST_FUNCTION(when_getting_the_properties_map_keys_and_values_fails_then_the_callback_is_triggered_with_ERROR)
    {
        // arrange
        CEventHubClientLLMocks mocks;
        setup_createfromconnectionstring_success(&mocks);
        EVENTHUBCLIENT_LL_HANDLE eventHubHandle = EventHubClient_LL_CreateFromConnectionString(CONNECTION_STRING, TEST_EVENTHUB_PATH);
        setup_messenger_initialize_success(&mocks);
        EventHubClient_LL_DoWork(eventHubHandle);
        saved_on_message_sender_state_changed(saved_message_sender_context, MESSAGE_SENDER_STATE_OPEN, MESSAGE_SENDER_STATE_IDLE);
        EVENTDATA_HANDLE batch[] = { TEST_EVENTDATA_HANDLE_1, TEST_EVENTDATA_HANDLE_2 };
        STRICT_EXPECTED_CALL(mocks, EventData_Clone(TEST_EVENTDATA_HANDLE_1))
            .SetReturn(TEST_CLONED_EVENTDATA_HANDLE_1);
        STRICT_EXPECTED_CALL(mocks, EventData_Clone(TEST_EVENTDATA_HANDLE_2))
            .SetReturn(TEST_CLONED_EVENTDATA_HANDLE_2);
        (void)EventHubClient_LL_SendBatchAsync(eventHubHandle, batch, sizeof(batch) / sizeof(EVENTDATA_HANDLE), sendAsyncConfirmationCallback, (void*)0x4242);
        mocks.ResetAllCalls();

        unsigned char test_data[] = { 0x42 };
        unsigned char* buffer = test_data;
        size_t length = sizeof(test_data);

        STRICT_EXPECTED_CALL(mocks, message_create());
        STRICT_EXPECTED_CALL(mocks, message_set_message_format(TEST_MESSAGE_HANDLE, MICROSOFT_MESSAGE_FORMAT));

        // 1st event
        STRICT_EXPECTED_CALL(mocks, EventData_GetData(TEST_CLONED_EVENTDATA_HANDLE_1, IGNORED_PTR_ARG, IGNORED_PTR_ARG))
            .CopyOutArgumentBuffer(2, &buffer, sizeof(buffer))
            .CopyOutArgumentBuffer(3, &length, sizeof(length));
        STRICT_EXPECTED_CALL(mocks, EventData_Properties(TEST_CLONED_EVENTDATA_HANDLE_1));
        STRICT_EXPECTED_CALL(mocks, Map_GetInternals(TEST_MAP_HANDLE, IGNORED_PTR_ARG, IGNORED_PTR_ARG, IGNORED_PTR_ARG))
            .CopyOutArgumentBuffer(2, &no_property_keys, sizeof(no_property_keys))
            .CopyOutArgumentBuffer(3, &no_property_values, sizeof(no_property_values))
            .CopyOutArgumentBuffer(4, &no_property_size, sizeof(no_property_size))
            .SetReturn(MAP_ERROR);

        STRICT_EXPECTED_CALL(mocks, message_destroy(TEST_MESSAGE_HANDLE));
        STRICT_EXPECTED_CALL(mocks, sendAsyncConfirmationCallback(EVENTHUBCLIENT_CONFIRMATION_ERROR, (void*)0x4242));
        EXPECTED_CALL(mocks, DList_RemoveEntryList(IGNORED_PTR_ARG));
        STRICT_EXPECTED_CALL(mocks, EventData_Destroy(TEST_CLONED_EVENTDATA_HANDLE_1));
        STRICT_EXPECTED_CALL(mocks, EventData_Destroy(TEST_CLONED_EVENTDATA_HANDLE_2));
        EXPECTED_CALL(mocks, gballoc_free(IGNORED_PTR_ARG));
        EXPECTED_CALL(mocks, gballoc_free(IGNORED_PTR_ARG));

        STRICT_EXPECTED_CALL(mocks, connection_dowork(TEST_CONNECTION_HANDLE));

        // act
        EventHubClient_LL_DoWork(eventHubHandle);

        // assert
        mocks.AssertActualAndExpectedCalls();

        // cleanup
        EventHubClient_LL_Destroy(eventHubHandle);
    }

    /* Tests_SRS_EVENTHUBCLIENT_LL_01_094: [If any error occurs during serializing each event properties and data that are part of the batch, the callback associated with the message shall be called with EVENTHUBCLIENT_CONFIRMATION_ERROR and the message shall be freed from the pending list.] */
    TEST_FUNCTION(when_creating_the_data_section_fails_then_the_callback_is_triggered_with_ERROR)
    {
        // arrange
        CEventHubClientLLMocks mocks;
        setup_createfromconnectionstring_success(&mocks);
        EVENTHUBCLIENT_LL_HANDLE eventHubHandle = EventHubClient_LL_CreateFromConnectionString(CONNECTION_STRING, TEST_EVENTHUB_PATH);
        setup_messenger_initialize_success(&mocks);
        EventHubClient_LL_DoWork(eventHubHandle);
        saved_on_message_sender_state_changed(saved_message_sender_context, MESSAGE_SENDER_STATE_OPEN, MESSAGE_SENDER_STATE_IDLE);
        EVENTDATA_HANDLE batch[] = { TEST_EVENTDATA_HANDLE_1, TEST_EVENTDATA_HANDLE_2 };
        STRICT_EXPECTED_CALL(mocks, EventData_Clone(TEST_EVENTDATA_HANDLE_1))
            .SetReturn(TEST_CLONED_EVENTDATA_HANDLE_1);
        STRICT_EXPECTED_CALL(mocks, EventData_Clone(TEST_EVENTDATA_HANDLE_2))
            .SetReturn(TEST_CLONED_EVENTDATA_HANDLE_2);
        (void)EventHubClient_LL_SendBatchAsync(eventHubHandle, batch, sizeof(batch) / sizeof(EVENTDATA_HANDLE), sendAsyncConfirmationCallback, (void*)0x4242);
        mocks.ResetAllCalls();

        unsigned char test_data[] = { 0x42 };
        unsigned char* buffer = test_data;
        size_t length = sizeof(test_data);

        STRICT_EXPECTED_CALL(mocks, message_create());
        STRICT_EXPECTED_CALL(mocks, message_set_message_format(TEST_MESSAGE_HANDLE, MICROSOFT_MESSAGE_FORMAT));

        // 1st event
        STRICT_EXPECTED_CALL(mocks, EventData_GetData(TEST_CLONED_EVENTDATA_HANDLE_1, IGNORED_PTR_ARG, IGNORED_PTR_ARG))
            .CopyOutArgumentBuffer(2, &buffer, sizeof(buffer))
            .CopyOutArgumentBuffer(3, &length, sizeof(length));
        STRICT_EXPECTED_CALL(mocks, EventData_Properties(TEST_CLONED_EVENTDATA_HANDLE_1));
        STRICT_EXPECTED_CALL(mocks, Map_GetInternals(TEST_MAP_HANDLE, IGNORED_PTR_ARG, IGNORED_PTR_ARG, IGNORED_PTR_ARG))
            .CopyOutArgumentBuffer(2, &no_property_keys, sizeof(no_property_keys))
            .CopyOutArgumentBuffer(3, &no_property_values, sizeof(no_property_values))
            .CopyOutArgumentBuffer(4, &no_property_size, sizeof(no_property_size));
        amqp_binary amqy_binary = { test_data, length };
        STRICT_EXPECTED_CALL(mocks, amqpvalue_create_data(amqy_binary))
            .SetReturn((AMQP_VALUE)NULL);

        STRICT_EXPECTED_CALL(mocks, message_destroy(TEST_MESSAGE_HANDLE));
        STRICT_EXPECTED_CALL(mocks, sendAsyncConfirmationCallback(EVENTHUBCLIENT_CONFIRMATION_ERROR, (void*)0x4242));
        EXPECTED_CALL(mocks, DList_RemoveEntryList(IGNORED_PTR_ARG));
        STRICT_EXPECTED_CALL(mocks, EventData_Destroy(TEST_CLONED_EVENTDATA_HANDLE_1));
        STRICT_EXPECTED_CALL(mocks, EventData_Destroy(TEST_CLONED_EVENTDATA_HANDLE_2));
        EXPECTED_CALL(mocks, gballoc_free(IGNORED_PTR_ARG));
        EXPECTED_CALL(mocks, gballoc_free(IGNORED_PTR_ARG));

        STRICT_EXPECTED_CALL(mocks, connection_dowork(TEST_CONNECTION_HANDLE));

        // act
        EventHubClient_LL_DoWork(eventHubHandle);

        // assert
        mocks.AssertActualAndExpectedCalls();

        // cleanup
        EventHubClient_LL_Destroy(eventHubHandle);
    }

    /* Tests_SRS_EVENTHUBCLIENT_LL_01_094: [If any error occurs during serializing each event properties and data that are part of the batch, the callback associated with the message shall be called with EVENTHUBCLIENT_CONFIRMATION_ERROR and the message shall be freed from the pending list.] */
    TEST_FUNCTION(when_getting_the_encoded_length_of_the_data_section_fails_then_the_callback_is_triggered_with_ERROR)
    {
        // arrange
        CEventHubClientLLMocks mocks;
        setup_createfromconnectionstring_success(&mocks);
        EVENTHUBCLIENT_LL_HANDLE eventHubHandle = EventHubClient_LL_CreateFromConnectionString(CONNECTION_STRING, TEST_EVENTHUB_PATH);
        setup_messenger_initialize_success(&mocks);
        EventHubClient_LL_DoWork(eventHubHandle);
        saved_on_message_sender_state_changed(saved_message_sender_context, MESSAGE_SENDER_STATE_OPEN, MESSAGE_SENDER_STATE_IDLE);
        EVENTDATA_HANDLE batch[] = { TEST_EVENTDATA_HANDLE_1, TEST_EVENTDATA_HANDLE_2 };
        STRICT_EXPECTED_CALL(mocks, EventData_Clone(TEST_EVENTDATA_HANDLE_1))
            .SetReturn(TEST_CLONED_EVENTDATA_HANDLE_1);
        STRICT_EXPECTED_CALL(mocks, EventData_Clone(TEST_EVENTDATA_HANDLE_2))
            .SetReturn(TEST_CLONED_EVENTDATA_HANDLE_2);
        (void)EventHubClient_LL_SendBatchAsync(eventHubHandle, batch, sizeof(batch) / sizeof(EVENTDATA_HANDLE), sendAsyncConfirmationCallback, (void*)0x4242);
        mocks.ResetAllCalls();

        unsigned char test_data[] = { 0x42 };
        unsigned char* buffer = test_data;
        size_t length = sizeof(test_data);

        STRICT_EXPECTED_CALL(mocks, message_create());
        STRICT_EXPECTED_CALL(mocks, message_set_message_format(TEST_MESSAGE_HANDLE, MICROSOFT_MESSAGE_FORMAT));

        // 1st event
        STRICT_EXPECTED_CALL(mocks, EventData_GetData(TEST_CLONED_EVENTDATA_HANDLE_1, IGNORED_PTR_ARG, IGNORED_PTR_ARG))
            .CopyOutArgumentBuffer(2, &buffer, sizeof(buffer))
            .CopyOutArgumentBuffer(3, &length, sizeof(length));
        STRICT_EXPECTED_CALL(mocks, EventData_Properties(TEST_CLONED_EVENTDATA_HANDLE_1));
        STRICT_EXPECTED_CALL(mocks, Map_GetInternals(TEST_MAP_HANDLE, IGNORED_PTR_ARG, IGNORED_PTR_ARG, IGNORED_PTR_ARG))
            .CopyOutArgumentBuffer(2, &no_property_keys, sizeof(no_property_keys))
            .CopyOutArgumentBuffer(3, &no_property_values, sizeof(no_property_values))
            .CopyOutArgumentBuffer(4, &no_property_size, sizeof(no_property_size));
        amqp_binary amqy_binary = { test_data, length };
        STRICT_EXPECTED_CALL(mocks, amqpvalue_create_data(amqy_binary))
            .SetReturn(TEST_DATA_1);
        unsigned char encoded_data_1[] = { 0x42 };
        size_t data_encoded_size = sizeof(encoded_data_1);
        STRICT_EXPECTED_CALL(mocks, amqpvalue_get_encoded_size(TEST_DATA_1, IGNORED_PTR_ARG))
            .CopyOutArgumentBuffer(2, &data_encoded_size, sizeof(data_encoded_size))
            .SetReturn(1);

        STRICT_EXPECTED_CALL(mocks, amqpvalue_destroy(TEST_DATA_1));
        STRICT_EXPECTED_CALL(mocks, message_destroy(TEST_MESSAGE_HANDLE));
        STRICT_EXPECTED_CALL(mocks, sendAsyncConfirmationCallback(EVENTHUBCLIENT_CONFIRMATION_ERROR, (void*)0x4242));
        EXPECTED_CALL(mocks, DList_RemoveEntryList(IGNORED_PTR_ARG));
        STRICT_EXPECTED_CALL(mocks, EventData_Destroy(TEST_CLONED_EVENTDATA_HANDLE_1));
        STRICT_EXPECTED_CALL(mocks, EventData_Destroy(TEST_CLONED_EVENTDATA_HANDLE_2));
        EXPECTED_CALL(mocks, gballoc_free(IGNORED_PTR_ARG));
        EXPECTED_CALL(mocks, gballoc_free(IGNORED_PTR_ARG));

        STRICT_EXPECTED_CALL(mocks, connection_dowork(TEST_CONNECTION_HANDLE));

        // act
        EventHubClient_LL_DoWork(eventHubHandle);

        // assert
        mocks.AssertActualAndExpectedCalls();

        // cleanup
        EventHubClient_LL_Destroy(eventHubHandle);
    }

    /* Tests_SRS_EVENTHUBCLIENT_LL_01_094: [If any error occurs during serializing each event properties and data that are part of the batch, the callback associated with the message shall be called with EVENTHUBCLIENT_CONFIRMATION_ERROR and the message shall be freed from the pending list.] */
    TEST_FUNCTION(when_allocating_memory_for_the_data_section_fails_then_the_callback_is_triggered_with_ERROR)
    {
        // arrange
        CEventHubClientLLMocks mocks;
        setup_createfromconnectionstring_success(&mocks);
        EVENTHUBCLIENT_LL_HANDLE eventHubHandle = EventHubClient_LL_CreateFromConnectionString(CONNECTION_STRING, TEST_EVENTHUB_PATH);
        setup_messenger_initialize_success(&mocks);
        EventHubClient_LL_DoWork(eventHubHandle);
        saved_on_message_sender_state_changed(saved_message_sender_context, MESSAGE_SENDER_STATE_OPEN, MESSAGE_SENDER_STATE_IDLE);
        EVENTDATA_HANDLE batch[] = { TEST_EVENTDATA_HANDLE_1, TEST_EVENTDATA_HANDLE_2 };
        STRICT_EXPECTED_CALL(mocks, EventData_Clone(TEST_EVENTDATA_HANDLE_1))
            .SetReturn(TEST_CLONED_EVENTDATA_HANDLE_1);
        STRICT_EXPECTED_CALL(mocks, EventData_Clone(TEST_EVENTDATA_HANDLE_2))
            .SetReturn(TEST_CLONED_EVENTDATA_HANDLE_2);
        (void)EventHubClient_LL_SendBatchAsync(eventHubHandle, batch, sizeof(batch) / sizeof(EVENTDATA_HANDLE), sendAsyncConfirmationCallback, (void*)0x4242);
        mocks.ResetAllCalls();

        unsigned char test_data[] = { 0x42 };
        unsigned char* buffer = test_data;
        size_t length = sizeof(test_data);

        STRICT_EXPECTED_CALL(mocks, message_create());
        STRICT_EXPECTED_CALL(mocks, message_set_message_format(TEST_MESSAGE_HANDLE, MICROSOFT_MESSAGE_FORMAT));

        // 1st event
        STRICT_EXPECTED_CALL(mocks, EventData_GetData(TEST_CLONED_EVENTDATA_HANDLE_1, IGNORED_PTR_ARG, IGNORED_PTR_ARG))
            .CopyOutArgumentBuffer(2, &buffer, sizeof(buffer))
            .CopyOutArgumentBuffer(3, &length, sizeof(length));
        STRICT_EXPECTED_CALL(mocks, EventData_Properties(TEST_CLONED_EVENTDATA_HANDLE_1));
        STRICT_EXPECTED_CALL(mocks, Map_GetInternals(TEST_MAP_HANDLE, IGNORED_PTR_ARG, IGNORED_PTR_ARG, IGNORED_PTR_ARG))
            .CopyOutArgumentBuffer(2, &no_property_keys, sizeof(no_property_keys))
            .CopyOutArgumentBuffer(3, &no_property_values, sizeof(no_property_values))
            .CopyOutArgumentBuffer(4, &no_property_size, sizeof(no_property_size));
        amqp_binary amqy_binary = { test_data, length };
        STRICT_EXPECTED_CALL(mocks, amqpvalue_create_data(amqy_binary))
            .SetReturn(TEST_DATA_1);
        unsigned char encoded_data_1[] = { 0x42 };
        size_t data_encoded_size = sizeof(encoded_data_1);
        STRICT_EXPECTED_CALL(mocks, amqpvalue_get_encoded_size(TEST_DATA_1, IGNORED_PTR_ARG))
            .CopyOutArgumentBuffer(2, &data_encoded_size, sizeof(data_encoded_size));
        STRICT_EXPECTED_CALL(mocks, gballoc_malloc(data_encoded_size))
            .SetReturn((void*)NULL);

        STRICT_EXPECTED_CALL(mocks, amqpvalue_destroy(TEST_DATA_1));
        STRICT_EXPECTED_CALL(mocks, message_destroy(TEST_MESSAGE_HANDLE));
        STRICT_EXPECTED_CALL(mocks, sendAsyncConfirmationCallback(EVENTHUBCLIENT_CONFIRMATION_ERROR, (void*)0x4242));
        EXPECTED_CALL(mocks, DList_RemoveEntryList(IGNORED_PTR_ARG));
        STRICT_EXPECTED_CALL(mocks, EventData_Destroy(TEST_CLONED_EVENTDATA_HANDLE_1));
        STRICT_EXPECTED_CALL(mocks, EventData_Destroy(TEST_CLONED_EVENTDATA_HANDLE_2));
        EXPECTED_CALL(mocks, gballoc_free(IGNORED_PTR_ARG));
        EXPECTED_CALL(mocks, gballoc_free(IGNORED_PTR_ARG));

        STRICT_EXPECTED_CALL(mocks, connection_dowork(TEST_CONNECTION_HANDLE));

        // act
        EventHubClient_LL_DoWork(eventHubHandle);

        // assert
        mocks.AssertActualAndExpectedCalls();

        // cleanup
        EventHubClient_LL_Destroy(eventHubHandle);
    }

    /* Tests_SRS_EVENTHUBCLIENT_LL_01_094: [If any error occurs during serializing each event properties and data that are part of the batch, the callback associated with the message shall be called with EVENTHUBCLIENT_CONFIRMATION_ERROR and the message shall be freed from the pending list.] */
    TEST_FUNCTION(when_encoding_the_event_in_a_batch_fails_then_the_callback_is_triggered_with_ERROR)
    {
        // arrange
        CEventHubClientLLMocks mocks;
        setup_createfromconnectionstring_success(&mocks);
        EVENTHUBCLIENT_LL_HANDLE eventHubHandle = EventHubClient_LL_CreateFromConnectionString(CONNECTION_STRING, TEST_EVENTHUB_PATH);
        setup_messenger_initialize_success(&mocks);
        EventHubClient_LL_DoWork(eventHubHandle);
        saved_on_message_sender_state_changed(saved_message_sender_context, MESSAGE_SENDER_STATE_OPEN, MESSAGE_SENDER_STATE_IDLE);
        EVENTDATA_HANDLE batch[] = { TEST_EVENTDATA_HANDLE_1, TEST_EVENTDATA_HANDLE_2 };
        STRICT_EXPECTED_CALL(mocks, EventData_Clone(TEST_EVENTDATA_HANDLE_1))
            .SetReturn(TEST_CLONED_EVENTDATA_HANDLE_1);
        STRICT_EXPECTED_CALL(mocks, EventData_Clone(TEST_EVENTDATA_HANDLE_2))
            .SetReturn(TEST_CLONED_EVENTDATA_HANDLE_2);
        (void)EventHubClient_LL_SendBatchAsync(eventHubHandle, batch, sizeof(batch) / sizeof(EVENTDATA_HANDLE), sendAsyncConfirmationCallback, (void*)0x4242);
        mocks.ResetAllCalls();

        unsigned char test_data[] = { 0x42 };
        unsigned char* buffer = test_data;
        size_t length = sizeof(test_data);
        g_expected_encoded_counter = 0;

        STRICT_EXPECTED_CALL(mocks, message_create());
        STRICT_EXPECTED_CALL(mocks, message_set_message_format(TEST_MESSAGE_HANDLE, MICROSOFT_MESSAGE_FORMAT));

        // 1st event
        STRICT_EXPECTED_CALL(mocks, EventData_GetData(TEST_CLONED_EVENTDATA_HANDLE_1, IGNORED_PTR_ARG, IGNORED_PTR_ARG))
            .CopyOutArgumentBuffer(2, &buffer, sizeof(buffer))
            .CopyOutArgumentBuffer(3, &length, sizeof(length));
        STRICT_EXPECTED_CALL(mocks, EventData_Properties(TEST_CLONED_EVENTDATA_HANDLE_1));
        STRICT_EXPECTED_CALL(mocks, Map_GetInternals(TEST_MAP_HANDLE, IGNORED_PTR_ARG, IGNORED_PTR_ARG, IGNORED_PTR_ARG))
            .CopyOutArgumentBuffer(2, &no_property_keys, sizeof(no_property_keys))
            .CopyOutArgumentBuffer(3, &no_property_values, sizeof(no_property_values))
            .CopyOutArgumentBuffer(4, &no_property_size, sizeof(no_property_size));
        amqp_binary amqy_binary = { test_data, length };
        STRICT_EXPECTED_CALL(mocks, amqpvalue_create_data(amqy_binary))
            .SetReturn(TEST_DATA_1);
        unsigned char encoded_data_1[] = { 0x42 };
        size_t data_encoded_size = sizeof(encoded_data_1);
        STRICT_EXPECTED_CALL(mocks, amqpvalue_get_encoded_size(TEST_DATA_1, IGNORED_PTR_ARG))
            .CopyOutArgumentBuffer(2, &data_encoded_size, sizeof(data_encoded_size));
        STRICT_EXPECTED_CALL(mocks, gballoc_malloc(data_encoded_size));
        g_expected_encoded_buffer[0] = encoded_data_1;
        g_expected_encoded_length[0] = data_encoded_size;
        STRICT_EXPECTED_CALL(mocks, amqpvalue_encode(TEST_DATA_1, IGNORED_PTR_ARG, IGNORED_PTR_ARG))
            .IgnoreArgument(2).IgnoreArgument(3)
            .SetReturn(1);

        EXPECTED_CALL(mocks, gballoc_free(IGNORED_PTR_ARG));
        STRICT_EXPECTED_CALL(mocks, amqpvalue_destroy(TEST_DATA_1));
        STRICT_EXPECTED_CALL(mocks, message_destroy(TEST_MESSAGE_HANDLE));
        STRICT_EXPECTED_CALL(mocks, sendAsyncConfirmationCallback(EVENTHUBCLIENT_CONFIRMATION_ERROR, (void*)0x4242));
        EXPECTED_CALL(mocks, DList_RemoveEntryList(IGNORED_PTR_ARG));
        STRICT_EXPECTED_CALL(mocks, EventData_Destroy(TEST_CLONED_EVENTDATA_HANDLE_1));
        STRICT_EXPECTED_CALL(mocks, EventData_Destroy(TEST_CLONED_EVENTDATA_HANDLE_2));
        EXPECTED_CALL(mocks, gballoc_free(IGNORED_PTR_ARG));
        EXPECTED_CALL(mocks, gballoc_free(IGNORED_PTR_ARG));

        STRICT_EXPECTED_CALL(mocks, connection_dowork(TEST_CONNECTION_HANDLE));

        // act
        EventHubClient_LL_DoWork(eventHubHandle);

        // assert
        mocks.AssertActualAndExpectedCalls();

        // cleanup
        EventHubClient_LL_Destroy(eventHubHandle);
    }

    /* Tests_SRS_EVENTHUBCLIENT_LL_01_089: [If message_add_body_amqp_data fails, the callback associated with the message shall be called with EVENTHUBCLIENT_CONFIRMATION_ERROR and the message shall be freed from the pending list.] */
    TEST_FUNCTION(when_message_add_body_amqp_data_for_an_event_in_a_batch_fails_then_the_callback_is_triggered_with_ERROR)
    {
        // arrange
        CEventHubClientLLMocks mocks;
        setup_createfromconnectionstring_success(&mocks);
        EVENTHUBCLIENT_LL_HANDLE eventHubHandle = EventHubClient_LL_CreateFromConnectionString(CONNECTION_STRING, TEST_EVENTHUB_PATH);
        setup_messenger_initialize_success(&mocks);
        EventHubClient_LL_DoWork(eventHubHandle);
        saved_on_message_sender_state_changed(saved_message_sender_context, MESSAGE_SENDER_STATE_OPEN, MESSAGE_SENDER_STATE_IDLE);
        EVENTDATA_HANDLE batch[] = { TEST_EVENTDATA_HANDLE_1, TEST_EVENTDATA_HANDLE_2 };
        STRICT_EXPECTED_CALL(mocks, EventData_Clone(TEST_EVENTDATA_HANDLE_1))
            .SetReturn(TEST_CLONED_EVENTDATA_HANDLE_1);
        STRICT_EXPECTED_CALL(mocks, EventData_Clone(TEST_EVENTDATA_HANDLE_2))
            .SetReturn(TEST_CLONED_EVENTDATA_HANDLE_2);
        (void)EventHubClient_LL_SendBatchAsync(eventHubHandle, batch, sizeof(batch) / sizeof(EVENTDATA_HANDLE), sendAsyncConfirmationCallback, (void*)0x4242);
        mocks.ResetAllCalls();

        unsigned char test_data[] = { 0x42 };
        unsigned char* buffer = test_data;
        size_t length = sizeof(test_data);
        g_expected_encoded_counter = 0;

        STRICT_EXPECTED_CALL(mocks, message_create());
        STRICT_EXPECTED_CALL(mocks, message_set_message_format(TEST_MESSAGE_HANDLE, MICROSOFT_MESSAGE_FORMAT));

        // 1st event
        STRICT_EXPECTED_CALL(mocks, EventData_GetData(TEST_CLONED_EVENTDATA_HANDLE_1, IGNORED_PTR_ARG, IGNORED_PTR_ARG))
            .CopyOutArgumentBuffer(2, &buffer, sizeof(buffer))
            .CopyOutArgumentBuffer(3, &length, sizeof(length));
        STRICT_EXPECTED_CALL(mocks, EventData_Properties(TEST_CLONED_EVENTDATA_HANDLE_1));
        STRICT_EXPECTED_CALL(mocks, Map_GetInternals(TEST_MAP_HANDLE, IGNORED_PTR_ARG, IGNORED_PTR_ARG, IGNORED_PTR_ARG))
            .CopyOutArgumentBuffer(2, &no_property_keys, sizeof(no_property_keys))
            .CopyOutArgumentBuffer(3, &no_property_values, sizeof(no_property_values))
            .CopyOutArgumentBuffer(4, &no_property_size, sizeof(no_property_size));
        amqp_binary amqy_binary = { test_data, length };
        STRICT_EXPECTED_CALL(mocks, amqpvalue_create_data(amqy_binary))
            .SetReturn(TEST_DATA_1);
        unsigned char encoded_data_1[] = { 0x42 };
        size_t data_encoded_size = sizeof(encoded_data_1);
        STRICT_EXPECTED_CALL(mocks, amqpvalue_get_encoded_size(TEST_DATA_1, IGNORED_PTR_ARG))
            .CopyOutArgumentBuffer(2, &data_encoded_size, sizeof(data_encoded_size));
        STRICT_EXPECTED_CALL(mocks, gballoc_malloc(data_encoded_size));
        g_expected_encoded_buffer[0] = encoded_data_1;
        g_expected_encoded_length[0] = data_encoded_size;
        STRICT_EXPECTED_CALL(mocks, amqpvalue_encode(TEST_DATA_1, IGNORED_PTR_ARG, IGNORED_PTR_ARG))
            .IgnoreArgument(2).IgnoreArgument(3);
        BINARY_DATA binary_data = { encoded_data_1, data_encoded_size };
        STRICT_EXPECTED_CALL(mocks, message_add_body_amqp_data(TEST_MESSAGE_HANDLE, binary_data))
            .SetReturn(1);

        EXPECTED_CALL(mocks, gballoc_free(IGNORED_PTR_ARG));
        STRICT_EXPECTED_CALL(mocks, amqpvalue_destroy(TEST_DATA_1));
        STRICT_EXPECTED_CALL(mocks, message_destroy(TEST_MESSAGE_HANDLE));
        STRICT_EXPECTED_CALL(mocks, sendAsyncConfirmationCallback(EVENTHUBCLIENT_CONFIRMATION_ERROR, (void*)0x4242));
        EXPECTED_CALL(mocks, DList_RemoveEntryList(IGNORED_PTR_ARG));
        STRICT_EXPECTED_CALL(mocks, EventData_Destroy(TEST_CLONED_EVENTDATA_HANDLE_1));
        STRICT_EXPECTED_CALL(mocks, EventData_Destroy(TEST_CLONED_EVENTDATA_HANDLE_2));
        EXPECTED_CALL(mocks, gballoc_free(IGNORED_PTR_ARG));
        EXPECTED_CALL(mocks, gballoc_free(IGNORED_PTR_ARG));

        STRICT_EXPECTED_CALL(mocks, connection_dowork(TEST_CONNECTION_HANDLE));

        // act
        EventHubClient_LL_DoWork(eventHubHandle);

        // assert
        mocks.AssertActualAndExpectedCalls();

        // cleanup
        EventHubClient_LL_Destroy(eventHubHandle);
    }

    /* Tests_SRS_EVENTHUBCLIENT_LL_01_086: [The buffer passed to message_add_body_amqp_data shall contain the properties and the binary event payload serialized as AMQP values.] */
    /* Tests_SRS_EVENTHUBCLIENT_LL_01_090: [Enough memory shall be allocated to hold the properties and binary payload for each event part of the batch.] */
    /* Tests_SRS_EVENTHUBCLIENT_LL_01_091: [The size needed for the properties and data section shall be obtained by calling amqpvalue_get_encoded_size.] */
    /* Tests_SRS_EVENTHUBCLIENT_LL_01_092: [The properties and binary data shall be encoded by calling amqpvalue_encode and passing an encoding function that places the encoded data into the memory allocated for the event.] */
    /* Tests_SRS_EVENTHUBCLIENT_LL_01_087: [The properties shall be serialized as AMQP application_properties.] */
    TEST_FUNCTION(a_batched_event_with_2_properties_gets_the_properties_added_to_the_payload)
    {
        // arrange
        CEventHubClientLLMocks mocks;
        setup_createfromconnectionstring_success(&mocks);
        EVENTHUBCLIENT_LL_HANDLE eventHubHandle = EventHubClient_LL_CreateFromConnectionString(CONNECTION_STRING, TEST_EVENTHUB_PATH);
        setup_messenger_initialize_success(&mocks);
        EventHubClient_LL_DoWork(eventHubHandle);
        saved_on_message_sender_state_changed(saved_message_sender_context, MESSAGE_SENDER_STATE_OPEN, MESSAGE_SENDER_STATE_IDLE);
        EVENTDATA_HANDLE batch[] = { TEST_EVENTDATA_HANDLE_1, TEST_EVENTDATA_HANDLE_2 };
        STRICT_EXPECTED_CALL(mocks, EventData_Clone(TEST_EVENTDATA_HANDLE_1))
            .SetReturn(TEST_CLONED_EVENTDATA_HANDLE_1);
        STRICT_EXPECTED_CALL(mocks, EventData_Clone(TEST_EVENTDATA_HANDLE_2))
            .SetReturn(TEST_CLONED_EVENTDATA_HANDLE_2);
        (void)EventHubClient_LL_SendBatchAsync(eventHubHandle, batch, sizeof(batch) / sizeof(EVENTDATA_HANDLE), sendAsyncConfirmationCallback, (void*)0x4242);
        mocks.ResetAllCalls();

        unsigned char test_data[] = { 0x42 };
        unsigned char* buffer = test_data;
        size_t length = sizeof(test_data);
        g_expected_encoded_counter = 0;

        const char* const two_property_keys[] = { "test_property_key", "prop_key_2" };
        const char* const two_property_values[] = { "test_property_value", "prop_value_2" };
        const char* const* two_property_keys_ptr = two_property_keys;
        const char* const* two_property_values_ptr = two_property_values;
        size_t two_properties_size = 2;

        STRICT_EXPECTED_CALL(mocks, message_create());
        STRICT_EXPECTED_CALL(mocks, message_set_message_format(TEST_MESSAGE_HANDLE, MICROSOFT_MESSAGE_FORMAT));

        // 1st event
        STRICT_EXPECTED_CALL(mocks, EventData_GetData(TEST_CLONED_EVENTDATA_HANDLE_1, IGNORED_PTR_ARG, IGNORED_PTR_ARG))
            .CopyOutArgumentBuffer(2, &buffer, sizeof(buffer))
            .CopyOutArgumentBuffer(3, &length, sizeof(length));
        STRICT_EXPECTED_CALL(mocks, EventData_Properties(TEST_CLONED_EVENTDATA_HANDLE_1));
        STRICT_EXPECTED_CALL(mocks, Map_GetInternals(TEST_MAP_HANDLE, IGNORED_PTR_ARG, IGNORED_PTR_ARG, IGNORED_PTR_ARG))
            .CopyOutArgumentBuffer(2, &two_property_keys_ptr, sizeof(two_property_keys_ptr))
            .CopyOutArgumentBuffer(3, &two_property_values_ptr, sizeof(two_property_values_ptr))
            .CopyOutArgumentBuffer(4, &two_properties_size, sizeof(two_properties_size));
        STRICT_EXPECTED_CALL(mocks, amqpvalue_create_map())
            .SetReturn(TEST_UAMQP_MAP);
        STRICT_EXPECTED_CALL(mocks, amqpvalue_create_string("test_property_key"))
            .SetReturn(TEST_PROPERTY_1_KEY_AMQP_VALUE);
        STRICT_EXPECTED_CALL(mocks, amqpvalue_create_string("test_property_value"))
            .SetReturn(TEST_PROPERTY_1_VALUE_AMQP_VALUE);
        STRICT_EXPECTED_CALL(mocks, amqpvalue_set_map_value(TEST_UAMQP_MAP, TEST_PROPERTY_1_KEY_AMQP_VALUE, TEST_PROPERTY_1_VALUE_AMQP_VALUE));
        STRICT_EXPECTED_CALL(mocks, amqpvalue_create_string("prop_key_2"))
            .SetReturn(TEST_PROPERTY_2_KEY_AMQP_VALUE);
        STRICT_EXPECTED_CALL(mocks, amqpvalue_create_string("prop_value_2"))
            .SetReturn(TEST_PROPERTY_2_VALUE_AMQP_VALUE);
        STRICT_EXPECTED_CALL(mocks, amqpvalue_set_map_value(TEST_UAMQP_MAP, TEST_PROPERTY_2_KEY_AMQP_VALUE, TEST_PROPERTY_2_VALUE_AMQP_VALUE));
        STRICT_EXPECTED_CALL(mocks, amqpvalue_destroy(TEST_PROPERTY_1_KEY_AMQP_VALUE));
        STRICT_EXPECTED_CALL(mocks, amqpvalue_destroy(TEST_PROPERTY_1_VALUE_AMQP_VALUE));
        STRICT_EXPECTED_CALL(mocks, amqpvalue_destroy(TEST_PROPERTY_2_KEY_AMQP_VALUE));
        STRICT_EXPECTED_CALL(mocks, amqpvalue_destroy(TEST_PROPERTY_2_VALUE_AMQP_VALUE));
        STRICT_EXPECTED_CALL(mocks, amqpvalue_create_application_properties(TEST_UAMQP_MAP))
            .SetReturn(TEST_APPLICATION_PROPERTIES_1);
        unsigned char properties_encoded_data[] = { 0x42, 0x43, 0x44 };
        size_t properties_encoded_size = sizeof(properties_encoded_data);
        STRICT_EXPECTED_CALL(mocks, amqpvalue_get_encoded_size(TEST_APPLICATION_PROPERTIES_1, IGNORED_PTR_ARG))
            .CopyOutArgumentBuffer(2, &properties_encoded_size, sizeof(properties_encoded_size));
        amqp_binary amqy_binary = { test_data, length };
        STRICT_EXPECTED_CALL(mocks, amqpvalue_create_data(amqy_binary))
            .SetReturn(TEST_DATA_1);
        unsigned char encoded_data_1[] = { 0x42 };
        size_t data_encoded_size = sizeof(encoded_data_1);
        STRICT_EXPECTED_CALL(mocks, amqpvalue_get_encoded_size(TEST_DATA_1, IGNORED_PTR_ARG))
            .CopyOutArgumentBuffer(2, &data_encoded_size, sizeof(data_encoded_size));
        STRICT_EXPECTED_CALL(mocks, gballoc_malloc(data_encoded_size + properties_encoded_size));
        g_expected_encoded_buffer[0] = properties_encoded_data;
        g_expected_encoded_length[0] = properties_encoded_size;
        g_expected_encoded_buffer[1] = encoded_data_1;
        g_expected_encoded_length[1] = data_encoded_size;
        STRICT_EXPECTED_CALL(mocks, amqpvalue_encode(TEST_APPLICATION_PROPERTIES_1, IGNORED_PTR_ARG, IGNORED_PTR_ARG))
            .IgnoreArgument(2).IgnoreArgument(3);
        STRICT_EXPECTED_CALL(mocks, amqpvalue_encode(TEST_DATA_1, IGNORED_PTR_ARG, IGNORED_PTR_ARG))
            .IgnoreArgument(2).IgnoreArgument(3);
        STRICT_EXPECTED_CALL(mocks, amqpvalue_destroy(TEST_APPLICATION_PROPERTIES_1));
        STRICT_EXPECTED_CALL(mocks, amqpvalue_destroy(TEST_UAMQP_MAP));
        STRICT_EXPECTED_CALL(mocks, amqpvalue_destroy(TEST_DATA_1));
        unsigned char combined_encoded_data[] = { 0x42, 0x43, 0x44, 0x42 };
        BINARY_DATA binary_data = { combined_encoded_data, data_encoded_size + properties_encoded_size };
        STRICT_EXPECTED_CALL(mocks, message_add_body_amqp_data(TEST_MESSAGE_HANDLE, binary_data));
        EXPECTED_CALL(mocks, gballoc_free(IGNORED_PTR_ARG));
        STRICT_EXPECTED_CALL(mocks, tickcounter_get_current_ms(TICK_COUNT_HANDLE_TEST, IGNORED_PTR_ARG))
            .IgnoreArgument(2);

        //2nd event
        STRICT_EXPECTED_CALL(mocks, EventData_GetData(TEST_CLONED_EVENTDATA_HANDLE_2, IGNORED_PTR_ARG, IGNORED_PTR_ARG))
            .CopyOutArgumentBuffer(2, &buffer, sizeof(buffer))
            .CopyOutArgumentBuffer(3, &length, sizeof(length));
        STRICT_EXPECTED_CALL(mocks, EventData_Properties(TEST_CLONED_EVENTDATA_HANDLE_2));
        STRICT_EXPECTED_CALL(mocks, Map_GetInternals(TEST_MAP_HANDLE, IGNORED_PTR_ARG, IGNORED_PTR_ARG, IGNORED_PTR_ARG))
            .CopyOutArgumentBuffer(2, &no_property_keys, sizeof(no_property_keys))
            .CopyOutArgumentBuffer(3, &no_property_values, sizeof(no_property_values))
            .CopyOutArgumentBuffer(4, &no_property_size, sizeof(no_property_size));
        amqy_binary = { test_data, (uint32_t)length };
        STRICT_EXPECTED_CALL(mocks, amqpvalue_create_data(amqy_binary))
            .SetReturn(TEST_DATA_2);
        unsigned char encoded_data_2[] = { 0x43, 0x44 };
        data_encoded_size = sizeof(encoded_data_2);
        STRICT_EXPECTED_CALL(mocks, amqpvalue_get_encoded_size(TEST_DATA_2, IGNORED_PTR_ARG))
            .CopyOutArgumentBuffer(2, &data_encoded_size, sizeof(data_encoded_size));
        STRICT_EXPECTED_CALL(mocks, gballoc_malloc(data_encoded_size));
        g_expected_encoded_buffer[2] = encoded_data_2;
        g_expected_encoded_length[2] = data_encoded_size;
        STRICT_EXPECTED_CALL(mocks, amqpvalue_encode(TEST_DATA_2, IGNORED_PTR_ARG, IGNORED_PTR_ARG))
            .IgnoreArgument(2).IgnoreArgument(3);
        STRICT_EXPECTED_CALL(mocks, amqpvalue_destroy(TEST_DATA_2));
        binary_data = { encoded_data_2, data_encoded_size };
        STRICT_EXPECTED_CALL(mocks, message_add_body_amqp_data(TEST_MESSAGE_HANDLE, binary_data));
        EXPECTED_CALL(mocks, gballoc_free(IGNORED_PTR_ARG));

        STRICT_EXPECTED_CALL(mocks, messagesender_send(TEST_MESSAGE_SENDER_HANDLE, TEST_MESSAGE_HANDLE, IGNORED_PTR_ARG, IGNORED_PTR_ARG))
            .IgnoreArgument(3).IgnoreArgument(4);
        STRICT_EXPECTED_CALL(mocks, message_destroy(TEST_MESSAGE_HANDLE));

        STRICT_EXPECTED_CALL(mocks, connection_dowork(TEST_CONNECTION_HANDLE));

        // act
        EventHubClient_LL_DoWork(eventHubHandle);

        // assert
        mocks.AssertActualAndExpectedCalls();

        // cleanup
        EventHubClient_LL_Destroy(eventHubHandle);
    }

    /* Tests_SRS_EVENTHUBCLIENT_LL_01_094: [If any error occurs during serializing each event properties and data that are part of the batch, the callback associated with the message shall be called with EVENTHUBCLIENT_CONFIRMATION_ERROR and the message shall be freed from the pending list.] */
    TEST_FUNCTION(when_creating_the_properties_map_fails_then_the_callback_is_triggered_with_ERROR)
    {
        // arrange
        CEventHubClientLLMocks mocks;
        setup_createfromconnectionstring_success(&mocks);
        EVENTHUBCLIENT_LL_HANDLE eventHubHandle = EventHubClient_LL_CreateFromConnectionString(CONNECTION_STRING, TEST_EVENTHUB_PATH);
        setup_messenger_initialize_success(&mocks);
        EventHubClient_LL_DoWork(eventHubHandle);
        saved_on_message_sender_state_changed(saved_message_sender_context, MESSAGE_SENDER_STATE_OPEN, MESSAGE_SENDER_STATE_IDLE);
        EVENTDATA_HANDLE batch[] = { TEST_EVENTDATA_HANDLE_1, TEST_EVENTDATA_HANDLE_2 };
        STRICT_EXPECTED_CALL(mocks, EventData_Clone(TEST_EVENTDATA_HANDLE_1))
            .SetReturn(TEST_CLONED_EVENTDATA_HANDLE_1);
        STRICT_EXPECTED_CALL(mocks, EventData_Clone(TEST_EVENTDATA_HANDLE_2))
            .SetReturn(TEST_CLONED_EVENTDATA_HANDLE_2);
        (void)EventHubClient_LL_SendBatchAsync(eventHubHandle, batch, sizeof(batch) / sizeof(EVENTDATA_HANDLE), sendAsyncConfirmationCallback, (void*)0x4242);
        mocks.ResetAllCalls();

        unsigned char test_data[] = { 0x42 };
        unsigned char* buffer = test_data;
        size_t length = sizeof(test_data);
        g_expected_encoded_counter = 0;

        const char* const two_property_keys[] = { "test_property_key", "prop_key_2" };
        const char* const two_property_values[] = { "test_property_value", "prop_value_2" };
        const char* const* two_property_keys_ptr = two_property_keys;
        const char* const* two_property_values_ptr = two_property_values;
        size_t two_properties_size = 2;

        STRICT_EXPECTED_CALL(mocks, message_create());
        STRICT_EXPECTED_CALL(mocks, message_set_message_format(TEST_MESSAGE_HANDLE, MICROSOFT_MESSAGE_FORMAT));

        // 1st event
        STRICT_EXPECTED_CALL(mocks, EventData_GetData(TEST_CLONED_EVENTDATA_HANDLE_1, IGNORED_PTR_ARG, IGNORED_PTR_ARG))
            .CopyOutArgumentBuffer(2, &buffer, sizeof(buffer))
            .CopyOutArgumentBuffer(3, &length, sizeof(length));
        STRICT_EXPECTED_CALL(mocks, EventData_Properties(TEST_CLONED_EVENTDATA_HANDLE_1));
        STRICT_EXPECTED_CALL(mocks, Map_GetInternals(TEST_MAP_HANDLE, IGNORED_PTR_ARG, IGNORED_PTR_ARG, IGNORED_PTR_ARG))
            .CopyOutArgumentBuffer(2, &two_property_keys_ptr, sizeof(two_property_keys_ptr))
            .CopyOutArgumentBuffer(3, &two_property_values_ptr, sizeof(two_property_values_ptr))
            .CopyOutArgumentBuffer(4, &two_properties_size, sizeof(two_properties_size));
        STRICT_EXPECTED_CALL(mocks, amqpvalue_create_map())
            .SetReturn((AMQP_VALUE)NULL);

        STRICT_EXPECTED_CALL(mocks, message_destroy(TEST_MESSAGE_HANDLE));
        STRICT_EXPECTED_CALL(mocks, sendAsyncConfirmationCallback(EVENTHUBCLIENT_CONFIRMATION_ERROR, (void*)0x4242));
        EXPECTED_CALL(mocks, DList_RemoveEntryList(IGNORED_PTR_ARG));
        STRICT_EXPECTED_CALL(mocks, EventData_Destroy(TEST_CLONED_EVENTDATA_HANDLE_1));
        STRICT_EXPECTED_CALL(mocks, EventData_Destroy(TEST_CLONED_EVENTDATA_HANDLE_2));
        EXPECTED_CALL(mocks, gballoc_free(IGNORED_PTR_ARG));
        EXPECTED_CALL(mocks, gballoc_free(IGNORED_PTR_ARG));

        STRICT_EXPECTED_CALL(mocks, connection_dowork(TEST_CONNECTION_HANDLE));

        // act
        EventHubClient_LL_DoWork(eventHubHandle);

        // assert
        mocks.AssertActualAndExpectedCalls();

        // cleanup
        EventHubClient_LL_Destroy(eventHubHandle);
    }

    /* Tests_SRS_EVENTHUBCLIENT_LL_01_094: [If any error occurs during serializing each event properties and data that are part of the batch, the callback associated with the message shall be called with EVENTHUBCLIENT_CONFIRMATION_ERROR and the message shall be freed from the pending list.] */
    TEST_FUNCTION(when_creating_the_key_for_the_first_property_string_fails_then_the_callback_is_triggered_with_ERROR)
    {
        // arrange
        CEventHubClientLLMocks mocks;
        setup_createfromconnectionstring_success(&mocks);
        EVENTHUBCLIENT_LL_HANDLE eventHubHandle = EventHubClient_LL_CreateFromConnectionString(CONNECTION_STRING, TEST_EVENTHUB_PATH);
        setup_messenger_initialize_success(&mocks);
        EventHubClient_LL_DoWork(eventHubHandle);
        saved_on_message_sender_state_changed(saved_message_sender_context, MESSAGE_SENDER_STATE_OPEN, MESSAGE_SENDER_STATE_IDLE);
        EVENTDATA_HANDLE batch[] = { TEST_EVENTDATA_HANDLE_1, TEST_EVENTDATA_HANDLE_2 };
        STRICT_EXPECTED_CALL(mocks, EventData_Clone(TEST_EVENTDATA_HANDLE_1))
            .SetReturn(TEST_CLONED_EVENTDATA_HANDLE_1);
        STRICT_EXPECTED_CALL(mocks, EventData_Clone(TEST_EVENTDATA_HANDLE_2))
            .SetReturn(TEST_CLONED_EVENTDATA_HANDLE_2);
        (void)EventHubClient_LL_SendBatchAsync(eventHubHandle, batch, sizeof(batch) / sizeof(EVENTDATA_HANDLE), sendAsyncConfirmationCallback, (void*)0x4242);
        mocks.ResetAllCalls();

        unsigned char test_data[] = { 0x42 };
        unsigned char* buffer = test_data;
        size_t length = sizeof(test_data);
        g_expected_encoded_counter = 0;

        const char* const two_property_keys[] = { "test_property_key", "prop_key_2" };
        const char* const two_property_values[] = { "test_property_value", "prop_value_2" };
        const char* const* two_property_keys_ptr = two_property_keys;
        const char* const* two_property_values_ptr = two_property_values;
        size_t two_properties_size = 2;

        STRICT_EXPECTED_CALL(mocks, message_create());
        STRICT_EXPECTED_CALL(mocks, message_set_message_format(TEST_MESSAGE_HANDLE, MICROSOFT_MESSAGE_FORMAT));

        // 1st event
        STRICT_EXPECTED_CALL(mocks, EventData_GetData(TEST_CLONED_EVENTDATA_HANDLE_1, IGNORED_PTR_ARG, IGNORED_PTR_ARG))
            .CopyOutArgumentBuffer(2, &buffer, sizeof(buffer))
            .CopyOutArgumentBuffer(3, &length, sizeof(length));
        STRICT_EXPECTED_CALL(mocks, EventData_Properties(TEST_CLONED_EVENTDATA_HANDLE_1));
        STRICT_EXPECTED_CALL(mocks, Map_GetInternals(TEST_MAP_HANDLE, IGNORED_PTR_ARG, IGNORED_PTR_ARG, IGNORED_PTR_ARG))
            .CopyOutArgumentBuffer(2, &two_property_keys_ptr, sizeof(two_property_keys_ptr))
            .CopyOutArgumentBuffer(3, &two_property_values_ptr, sizeof(two_property_values_ptr))
            .CopyOutArgumentBuffer(4, &two_properties_size, sizeof(two_properties_size));
        STRICT_EXPECTED_CALL(mocks, amqpvalue_create_map())
            .SetReturn(TEST_UAMQP_MAP);
        STRICT_EXPECTED_CALL(mocks, amqpvalue_create_string("test_property_key"))
            .SetReturn((AMQP_VALUE)NULL);

        STRICT_EXPECTED_CALL(mocks, amqpvalue_destroy(TEST_UAMQP_MAP));
        STRICT_EXPECTED_CALL(mocks, message_destroy(TEST_MESSAGE_HANDLE));
        STRICT_EXPECTED_CALL(mocks, sendAsyncConfirmationCallback(EVENTHUBCLIENT_CONFIRMATION_ERROR, (void*)0x4242));
        EXPECTED_CALL(mocks, DList_RemoveEntryList(IGNORED_PTR_ARG));
        STRICT_EXPECTED_CALL(mocks, EventData_Destroy(TEST_CLONED_EVENTDATA_HANDLE_1));
        STRICT_EXPECTED_CALL(mocks, EventData_Destroy(TEST_CLONED_EVENTDATA_HANDLE_2));
        EXPECTED_CALL(mocks, gballoc_free(IGNORED_PTR_ARG));
        EXPECTED_CALL(mocks, gballoc_free(IGNORED_PTR_ARG));

        STRICT_EXPECTED_CALL(mocks, connection_dowork(TEST_CONNECTION_HANDLE));

        // act
        EventHubClient_LL_DoWork(eventHubHandle);

        // assert
        mocks.AssertActualAndExpectedCalls();

        // cleanup
        EventHubClient_LL_Destroy(eventHubHandle);
    }

    /* Tests_SRS_EVENTHUBCLIENT_LL_01_094: [If any error occurs during serializing each event properties and data that are part of the batch, the callback associated with the message shall be called with EVENTHUBCLIENT_CONFIRMATION_ERROR and the message shall be freed from the pending list.] */
    TEST_FUNCTION(when_creating_the_value_for_the_first_property_string_fails_then_the_callback_is_triggered_with_ERROR)
    {
        // arrange
        CEventHubClientLLMocks mocks;
        setup_createfromconnectionstring_success(&mocks);
        EVENTHUBCLIENT_LL_HANDLE eventHubHandle = EventHubClient_LL_CreateFromConnectionString(CONNECTION_STRING, TEST_EVENTHUB_PATH);
        setup_messenger_initialize_success(&mocks);
        EventHubClient_LL_DoWork(eventHubHandle);
        saved_on_message_sender_state_changed(saved_message_sender_context, MESSAGE_SENDER_STATE_OPEN, MESSAGE_SENDER_STATE_IDLE);
        EVENTDATA_HANDLE batch[] = { TEST_EVENTDATA_HANDLE_1, TEST_EVENTDATA_HANDLE_2 };
        STRICT_EXPECTED_CALL(mocks, EventData_Clone(TEST_EVENTDATA_HANDLE_1))
            .SetReturn(TEST_CLONED_EVENTDATA_HANDLE_1);
        STRICT_EXPECTED_CALL(mocks, EventData_Clone(TEST_EVENTDATA_HANDLE_2))
            .SetReturn(TEST_CLONED_EVENTDATA_HANDLE_2);
        (void)EventHubClient_LL_SendBatchAsync(eventHubHandle, batch, sizeof(batch) / sizeof(EVENTDATA_HANDLE), sendAsyncConfirmationCallback, (void*)0x4242);
        mocks.ResetAllCalls();

        unsigned char test_data[] = { 0x42 };
        unsigned char* buffer = test_data;
        size_t length = sizeof(test_data);
        g_expected_encoded_counter = 0;

        const char* const two_property_keys[] = { "test_property_key", "prop_key_2" };
        const char* const two_property_values[] = { "test_property_value", "prop_value_2" };
        const char* const* two_property_keys_ptr = two_property_keys;
        const char* const* two_property_values_ptr = two_property_values;
        size_t two_properties_size = 2;

        STRICT_EXPECTED_CALL(mocks, message_create());
        STRICT_EXPECTED_CALL(mocks, message_set_message_format(TEST_MESSAGE_HANDLE, MICROSOFT_MESSAGE_FORMAT));

        // 1st event
        STRICT_EXPECTED_CALL(mocks, EventData_GetData(TEST_CLONED_EVENTDATA_HANDLE_1, IGNORED_PTR_ARG, IGNORED_PTR_ARG))
            .CopyOutArgumentBuffer(2, &buffer, sizeof(buffer))
            .CopyOutArgumentBuffer(3, &length, sizeof(length));
        STRICT_EXPECTED_CALL(mocks, EventData_Properties(TEST_CLONED_EVENTDATA_HANDLE_1));
        STRICT_EXPECTED_CALL(mocks, Map_GetInternals(TEST_MAP_HANDLE, IGNORED_PTR_ARG, IGNORED_PTR_ARG, IGNORED_PTR_ARG))
            .CopyOutArgumentBuffer(2, &two_property_keys_ptr, sizeof(two_property_keys_ptr))
            .CopyOutArgumentBuffer(3, &two_property_values_ptr, sizeof(two_property_values_ptr))
            .CopyOutArgumentBuffer(4, &two_properties_size, sizeof(two_properties_size));
        STRICT_EXPECTED_CALL(mocks, amqpvalue_create_map())
            .SetReturn(TEST_UAMQP_MAP);
        STRICT_EXPECTED_CALL(mocks, amqpvalue_create_string("test_property_key"))
            .SetReturn(TEST_PROPERTY_1_KEY_AMQP_VALUE);
        STRICT_EXPECTED_CALL(mocks, amqpvalue_create_string("test_property_value"))
            .SetReturn((AMQP_VALUE)NULL);

        STRICT_EXPECTED_CALL(mocks, amqpvalue_destroy(TEST_PROPERTY_1_KEY_AMQP_VALUE));
        STRICT_EXPECTED_CALL(mocks, amqpvalue_destroy(TEST_UAMQP_MAP));
        STRICT_EXPECTED_CALL(mocks, message_destroy(TEST_MESSAGE_HANDLE));
        STRICT_EXPECTED_CALL(mocks, sendAsyncConfirmationCallback(EVENTHUBCLIENT_CONFIRMATION_ERROR, (void*)0x4242));
        EXPECTED_CALL(mocks, DList_RemoveEntryList(IGNORED_PTR_ARG));
        STRICT_EXPECTED_CALL(mocks, EventData_Destroy(TEST_CLONED_EVENTDATA_HANDLE_1));
        STRICT_EXPECTED_CALL(mocks, EventData_Destroy(TEST_CLONED_EVENTDATA_HANDLE_2));
        EXPECTED_CALL(mocks, gballoc_free(IGNORED_PTR_ARG));
        EXPECTED_CALL(mocks, gballoc_free(IGNORED_PTR_ARG));

        STRICT_EXPECTED_CALL(mocks, connection_dowork(TEST_CONNECTION_HANDLE));

        // act
        EventHubClient_LL_DoWork(eventHubHandle);

        // assert
        mocks.AssertActualAndExpectedCalls();

        // cleanup
        EventHubClient_LL_Destroy(eventHubHandle);
    }

    /* Tests_SRS_EVENTHUBCLIENT_LL_01_094: [If any error occurs during serializing each event properties and data that are part of the batch, the callback associated with the message shall be called with EVENTHUBCLIENT_CONFIRMATION_ERROR and the message shall be freed from the pending list.] */
    TEST_FUNCTION(when_setting_the_first_property_in_the_properties_map_fails_then_the_callback_is_triggered_with_ERROR)
    {
        // arrange
        CEventHubClientLLMocks mocks;
        setup_createfromconnectionstring_success(&mocks);
        EVENTHUBCLIENT_LL_HANDLE eventHubHandle = EventHubClient_LL_CreateFromConnectionString(CONNECTION_STRING, TEST_EVENTHUB_PATH);
        setup_messenger_initialize_success(&mocks);
        EventHubClient_LL_DoWork(eventHubHandle);
        saved_on_message_sender_state_changed(saved_message_sender_context, MESSAGE_SENDER_STATE_OPEN, MESSAGE_SENDER_STATE_IDLE);
        EVENTDATA_HANDLE batch[] = { TEST_EVENTDATA_HANDLE_1, TEST_EVENTDATA_HANDLE_2 };
        STRICT_EXPECTED_CALL(mocks, EventData_Clone(TEST_EVENTDATA_HANDLE_1))
            .SetReturn(TEST_CLONED_EVENTDATA_HANDLE_1);
        STRICT_EXPECTED_CALL(mocks, EventData_Clone(TEST_EVENTDATA_HANDLE_2))
            .SetReturn(TEST_CLONED_EVENTDATA_HANDLE_2);
        (void)EventHubClient_LL_SendBatchAsync(eventHubHandle, batch, sizeof(batch) / sizeof(EVENTDATA_HANDLE), sendAsyncConfirmationCallback, (void*)0x4242);
        mocks.ResetAllCalls();

        unsigned char test_data[] = { 0x42 };
        unsigned char* buffer = test_data;
        size_t length = sizeof(test_data);
        g_expected_encoded_counter = 0;

        const char* const two_property_keys[] = { "test_property_key", "prop_key_2" };
        const char* const two_property_values[] = { "test_property_value", "prop_value_2" };
        const char* const* two_property_keys_ptr = two_property_keys;
        const char* const* two_property_values_ptr = two_property_values;
        size_t two_properties_size = 2;

        STRICT_EXPECTED_CALL(mocks, message_create());
        STRICT_EXPECTED_CALL(mocks, message_set_message_format(TEST_MESSAGE_HANDLE, MICROSOFT_MESSAGE_FORMAT));

        // 1st event
        STRICT_EXPECTED_CALL(mocks, EventData_GetData(TEST_CLONED_EVENTDATA_HANDLE_1, IGNORED_PTR_ARG, IGNORED_PTR_ARG))
            .CopyOutArgumentBuffer(2, &buffer, sizeof(buffer))
            .CopyOutArgumentBuffer(3, &length, sizeof(length));
        STRICT_EXPECTED_CALL(mocks, EventData_Properties(TEST_CLONED_EVENTDATA_HANDLE_1));
        STRICT_EXPECTED_CALL(mocks, Map_GetInternals(TEST_MAP_HANDLE, IGNORED_PTR_ARG, IGNORED_PTR_ARG, IGNORED_PTR_ARG))
            .CopyOutArgumentBuffer(2, &two_property_keys_ptr, sizeof(two_property_keys_ptr))
            .CopyOutArgumentBuffer(3, &two_property_values_ptr, sizeof(two_property_values_ptr))
            .CopyOutArgumentBuffer(4, &two_properties_size, sizeof(two_properties_size));
        STRICT_EXPECTED_CALL(mocks, amqpvalue_create_map())
            .SetReturn(TEST_UAMQP_MAP);
        STRICT_EXPECTED_CALL(mocks, amqpvalue_create_string("test_property_key"))
            .SetReturn(TEST_PROPERTY_1_KEY_AMQP_VALUE);
        STRICT_EXPECTED_CALL(mocks, amqpvalue_create_string("test_property_value"))
            .SetReturn(TEST_PROPERTY_1_VALUE_AMQP_VALUE);
        STRICT_EXPECTED_CALL(mocks, amqpvalue_set_map_value(TEST_UAMQP_MAP, TEST_PROPERTY_1_KEY_AMQP_VALUE, TEST_PROPERTY_1_VALUE_AMQP_VALUE))
            .SetReturn(1);

        STRICT_EXPECTED_CALL(mocks, amqpvalue_destroy(TEST_PROPERTY_1_KEY_AMQP_VALUE));
        STRICT_EXPECTED_CALL(mocks, amqpvalue_destroy(TEST_PROPERTY_1_VALUE_AMQP_VALUE));
        STRICT_EXPECTED_CALL(mocks, amqpvalue_destroy(TEST_UAMQP_MAP));
        STRICT_EXPECTED_CALL(mocks, message_destroy(TEST_MESSAGE_HANDLE));
        STRICT_EXPECTED_CALL(mocks, sendAsyncConfirmationCallback(EVENTHUBCLIENT_CONFIRMATION_ERROR, (void*)0x4242));
        EXPECTED_CALL(mocks, DList_RemoveEntryList(IGNORED_PTR_ARG));
        STRICT_EXPECTED_CALL(mocks, EventData_Destroy(TEST_CLONED_EVENTDATA_HANDLE_1));
        STRICT_EXPECTED_CALL(mocks, EventData_Destroy(TEST_CLONED_EVENTDATA_HANDLE_2));
        EXPECTED_CALL(mocks, gballoc_free(IGNORED_PTR_ARG));
        EXPECTED_CALL(mocks, gballoc_free(IGNORED_PTR_ARG));

        STRICT_EXPECTED_CALL(mocks, connection_dowork(TEST_CONNECTION_HANDLE));

        // act
        EventHubClient_LL_DoWork(eventHubHandle);

        // assert
        mocks.AssertActualAndExpectedCalls();

        // cleanup
        EventHubClient_LL_Destroy(eventHubHandle);
    }

    /* Tests_SRS_EVENTHUBCLIENT_LL_01_094: [If any error occurs during serializing each event properties and data that are part of the batch, the callback associated with the message shall be called with EVENTHUBCLIENT_CONFIRMATION_ERROR and the message shall be freed from the pending list.] */
    TEST_FUNCTION(when_creating_the_key_for_the_second_property_in_the_properties_map_fails_then_the_callback_is_triggered_with_ERROR)
    {
        // arrange
        CEventHubClientLLMocks mocks;
        setup_createfromconnectionstring_success(&mocks);
        EVENTHUBCLIENT_LL_HANDLE eventHubHandle = EventHubClient_LL_CreateFromConnectionString(CONNECTION_STRING, TEST_EVENTHUB_PATH);
        setup_messenger_initialize_success(&mocks);
        EventHubClient_LL_DoWork(eventHubHandle);
        saved_on_message_sender_state_changed(saved_message_sender_context, MESSAGE_SENDER_STATE_OPEN, MESSAGE_SENDER_STATE_IDLE);
        EVENTDATA_HANDLE batch[] = { TEST_EVENTDATA_HANDLE_1, TEST_EVENTDATA_HANDLE_2 };
        STRICT_EXPECTED_CALL(mocks, EventData_Clone(TEST_EVENTDATA_HANDLE_1))
            .SetReturn(TEST_CLONED_EVENTDATA_HANDLE_1);
        STRICT_EXPECTED_CALL(mocks, EventData_Clone(TEST_EVENTDATA_HANDLE_2))
            .SetReturn(TEST_CLONED_EVENTDATA_HANDLE_2);
        (void)EventHubClient_LL_SendBatchAsync(eventHubHandle, batch, sizeof(batch) / sizeof(EVENTDATA_HANDLE), sendAsyncConfirmationCallback, (void*)0x4242);
        mocks.ResetAllCalls();

        unsigned char test_data[] = { 0x42 };
        unsigned char* buffer = test_data;
        size_t length = sizeof(test_data);
        g_expected_encoded_counter = 0;

        const char* const two_property_keys[] = { "test_property_key", "prop_key_2" };
        const char* const two_property_values[] = { "test_property_value", "prop_value_2" };
        const char* const* two_property_keys_ptr = two_property_keys;
        const char* const* two_property_values_ptr = two_property_values;
        size_t two_properties_size = 2;

        STRICT_EXPECTED_CALL(mocks, message_create());
        STRICT_EXPECTED_CALL(mocks, message_set_message_format(TEST_MESSAGE_HANDLE, MICROSOFT_MESSAGE_FORMAT));

        // 1st event
        STRICT_EXPECTED_CALL(mocks, EventData_GetData(TEST_CLONED_EVENTDATA_HANDLE_1, IGNORED_PTR_ARG, IGNORED_PTR_ARG))
            .CopyOutArgumentBuffer(2, &buffer, sizeof(buffer))
            .CopyOutArgumentBuffer(3, &length, sizeof(length));
        STRICT_EXPECTED_CALL(mocks, EventData_Properties(TEST_CLONED_EVENTDATA_HANDLE_1));
        STRICT_EXPECTED_CALL(mocks, Map_GetInternals(TEST_MAP_HANDLE, IGNORED_PTR_ARG, IGNORED_PTR_ARG, IGNORED_PTR_ARG))
            .CopyOutArgumentBuffer(2, &two_property_keys_ptr, sizeof(two_property_keys_ptr))
            .CopyOutArgumentBuffer(3, &two_property_values_ptr, sizeof(two_property_values_ptr))
            .CopyOutArgumentBuffer(4, &two_properties_size, sizeof(two_properties_size));
        STRICT_EXPECTED_CALL(mocks, amqpvalue_create_map())
            .SetReturn(TEST_UAMQP_MAP);
        STRICT_EXPECTED_CALL(mocks, amqpvalue_create_string("test_property_key"))
            .SetReturn(TEST_PROPERTY_1_KEY_AMQP_VALUE);
        STRICT_EXPECTED_CALL(mocks, amqpvalue_create_string("test_property_value"))
            .SetReturn(TEST_PROPERTY_1_VALUE_AMQP_VALUE);
        STRICT_EXPECTED_CALL(mocks, amqpvalue_set_map_value(TEST_UAMQP_MAP, TEST_PROPERTY_1_KEY_AMQP_VALUE, TEST_PROPERTY_1_VALUE_AMQP_VALUE));
        STRICT_EXPECTED_CALL(mocks, amqpvalue_create_string("prop_key_2"))
            .SetReturn((AMQP_VALUE)NULL);

        STRICT_EXPECTED_CALL(mocks, amqpvalue_destroy(TEST_PROPERTY_1_KEY_AMQP_VALUE));
        STRICT_EXPECTED_CALL(mocks, amqpvalue_destroy(TEST_PROPERTY_1_VALUE_AMQP_VALUE));
        STRICT_EXPECTED_CALL(mocks, amqpvalue_destroy(TEST_UAMQP_MAP));
        STRICT_EXPECTED_CALL(mocks, message_destroy(TEST_MESSAGE_HANDLE));
        STRICT_EXPECTED_CALL(mocks, sendAsyncConfirmationCallback(EVENTHUBCLIENT_CONFIRMATION_ERROR, (void*)0x4242));
        EXPECTED_CALL(mocks, DList_RemoveEntryList(IGNORED_PTR_ARG));
        STRICT_EXPECTED_CALL(mocks, EventData_Destroy(TEST_CLONED_EVENTDATA_HANDLE_1));
        STRICT_EXPECTED_CALL(mocks, EventData_Destroy(TEST_CLONED_EVENTDATA_HANDLE_2));
        EXPECTED_CALL(mocks, gballoc_free(IGNORED_PTR_ARG));
        EXPECTED_CALL(mocks, gballoc_free(IGNORED_PTR_ARG));

        STRICT_EXPECTED_CALL(mocks, connection_dowork(TEST_CONNECTION_HANDLE));

        // act
        EventHubClient_LL_DoWork(eventHubHandle);

        // assert
        mocks.AssertActualAndExpectedCalls();

        // cleanup
        EventHubClient_LL_Destroy(eventHubHandle);
    }

    /* Tests_SRS_EVENTHUBCLIENT_LL_01_094: [If any error occurs during serializing each event properties and data that are part of the batch, the callback associated with the message shall be called with EVENTHUBCLIENT_CONFIRMATION_ERROR and the message shall be freed from the pending list.] */
    TEST_FUNCTION(when_creating_the_value_for_the_second_property_in_the_properties_map_fails_then_the_callback_is_triggered_with_ERROR)
    {
        // arrange
        CEventHubClientLLMocks mocks;
        setup_createfromconnectionstring_success(&mocks);
        EVENTHUBCLIENT_LL_HANDLE eventHubHandle = EventHubClient_LL_CreateFromConnectionString(CONNECTION_STRING, TEST_EVENTHUB_PATH);
        setup_messenger_initialize_success(&mocks);
        EventHubClient_LL_DoWork(eventHubHandle);
        saved_on_message_sender_state_changed(saved_message_sender_context, MESSAGE_SENDER_STATE_OPEN, MESSAGE_SENDER_STATE_IDLE);
        EVENTDATA_HANDLE batch[] = { TEST_EVENTDATA_HANDLE_1, TEST_EVENTDATA_HANDLE_2 };
        STRICT_EXPECTED_CALL(mocks, EventData_Clone(TEST_EVENTDATA_HANDLE_1))
            .SetReturn(TEST_CLONED_EVENTDATA_HANDLE_1);
        STRICT_EXPECTED_CALL(mocks, EventData_Clone(TEST_EVENTDATA_HANDLE_2))
            .SetReturn(TEST_CLONED_EVENTDATA_HANDLE_2);
        (void)EventHubClient_LL_SendBatchAsync(eventHubHandle, batch, sizeof(batch) / sizeof(EVENTDATA_HANDLE), sendAsyncConfirmationCallback, (void*)0x4242);
        mocks.ResetAllCalls();

        unsigned char test_data[] = { 0x42 };
        unsigned char* buffer = test_data;
        size_t length = sizeof(test_data);
        g_expected_encoded_counter = 0;

        const char* const two_property_keys[] = { "test_property_key", "prop_key_2" };
        const char* const two_property_values[] = { "test_property_value", "prop_value_2" };
        const char* const* two_property_keys_ptr = two_property_keys;
        const char* const* two_property_values_ptr = two_property_values;
        size_t two_properties_size = 2;

        STRICT_EXPECTED_CALL(mocks, message_create());
        STRICT_EXPECTED_CALL(mocks, message_set_message_format(TEST_MESSAGE_HANDLE, MICROSOFT_MESSAGE_FORMAT));

        // 1st event
        STRICT_EXPECTED_CALL(mocks, EventData_GetData(TEST_CLONED_EVENTDATA_HANDLE_1, IGNORED_PTR_ARG, IGNORED_PTR_ARG))
            .CopyOutArgumentBuffer(2, &buffer, sizeof(buffer))
            .CopyOutArgumentBuffer(3, &length, sizeof(length));
        STRICT_EXPECTED_CALL(mocks, EventData_Properties(TEST_CLONED_EVENTDATA_HANDLE_1));
        STRICT_EXPECTED_CALL(mocks, Map_GetInternals(TEST_MAP_HANDLE, IGNORED_PTR_ARG, IGNORED_PTR_ARG, IGNORED_PTR_ARG))
            .CopyOutArgumentBuffer(2, &two_property_keys_ptr, sizeof(two_property_keys_ptr))
            .CopyOutArgumentBuffer(3, &two_property_values_ptr, sizeof(two_property_values_ptr))
            .CopyOutArgumentBuffer(4, &two_properties_size, sizeof(two_properties_size));
        STRICT_EXPECTED_CALL(mocks, amqpvalue_create_map())
            .SetReturn(TEST_UAMQP_MAP);
        STRICT_EXPECTED_CALL(mocks, amqpvalue_create_string("test_property_key"))
            .SetReturn(TEST_PROPERTY_1_KEY_AMQP_VALUE);
        STRICT_EXPECTED_CALL(mocks, amqpvalue_create_string("test_property_value"))
            .SetReturn(TEST_PROPERTY_1_VALUE_AMQP_VALUE);
        STRICT_EXPECTED_CALL(mocks, amqpvalue_set_map_value(TEST_UAMQP_MAP, TEST_PROPERTY_1_KEY_AMQP_VALUE, TEST_PROPERTY_1_VALUE_AMQP_VALUE));
        STRICT_EXPECTED_CALL(mocks, amqpvalue_create_string("prop_key_2"))
            .SetReturn(TEST_PROPERTY_2_KEY_AMQP_VALUE);
        STRICT_EXPECTED_CALL(mocks, amqpvalue_create_string("prop_value_2"))
            .SetReturn((AMQP_VALUE)NULL);

        STRICT_EXPECTED_CALL(mocks, amqpvalue_destroy(TEST_PROPERTY_1_KEY_AMQP_VALUE));
        STRICT_EXPECTED_CALL(mocks, amqpvalue_destroy(TEST_PROPERTY_1_VALUE_AMQP_VALUE));
        STRICT_EXPECTED_CALL(mocks, amqpvalue_destroy(TEST_PROPERTY_2_KEY_AMQP_VALUE));
        STRICT_EXPECTED_CALL(mocks, amqpvalue_destroy(TEST_UAMQP_MAP));
        STRICT_EXPECTED_CALL(mocks, message_destroy(TEST_MESSAGE_HANDLE));
        STRICT_EXPECTED_CALL(mocks, sendAsyncConfirmationCallback(EVENTHUBCLIENT_CONFIRMATION_ERROR, (void*)0x4242));
        EXPECTED_CALL(mocks, DList_RemoveEntryList(IGNORED_PTR_ARG));
        STRICT_EXPECTED_CALL(mocks, EventData_Destroy(TEST_CLONED_EVENTDATA_HANDLE_1));
        STRICT_EXPECTED_CALL(mocks, EventData_Destroy(TEST_CLONED_EVENTDATA_HANDLE_2));
        EXPECTED_CALL(mocks, gballoc_free(IGNORED_PTR_ARG));
        EXPECTED_CALL(mocks, gballoc_free(IGNORED_PTR_ARG));

        STRICT_EXPECTED_CALL(mocks, connection_dowork(TEST_CONNECTION_HANDLE));

        // act
        EventHubClient_LL_DoWork(eventHubHandle);

        // assert
        mocks.AssertActualAndExpectedCalls();

        // cleanup
        EventHubClient_LL_Destroy(eventHubHandle);
    }

    /* Tests_SRS_EVENTHUBCLIENT_LL_01_094: [If any error occurs during serializing each event properties and data that are part of the batch, the callback associated with the message shall be called with EVENTHUBCLIENT_CONFIRMATION_ERROR and the message shall be freed from the pending list.] */
    TEST_FUNCTION(when_adding_the_second_property_to_the_map_fails_then_the_callback_is_triggered_with_ERROR)
    {
        // arrange
        CEventHubClientLLMocks mocks;
        setup_createfromconnectionstring_success(&mocks);
        EVENTHUBCLIENT_LL_HANDLE eventHubHandle = EventHubClient_LL_CreateFromConnectionString(CONNECTION_STRING, TEST_EVENTHUB_PATH);
        setup_messenger_initialize_success(&mocks);
        EventHubClient_LL_DoWork(eventHubHandle);
        saved_on_message_sender_state_changed(saved_message_sender_context, MESSAGE_SENDER_STATE_OPEN, MESSAGE_SENDER_STATE_IDLE);
        EVENTDATA_HANDLE batch[] = { TEST_EVENTDATA_HANDLE_1, TEST_EVENTDATA_HANDLE_2 };
        STRICT_EXPECTED_CALL(mocks, EventData_Clone(TEST_EVENTDATA_HANDLE_1))
            .SetReturn(TEST_CLONED_EVENTDATA_HANDLE_1);
        STRICT_EXPECTED_CALL(mocks, EventData_Clone(TEST_EVENTDATA_HANDLE_2))
            .SetReturn(TEST_CLONED_EVENTDATA_HANDLE_2);
        (void)EventHubClient_LL_SendBatchAsync(eventHubHandle, batch, sizeof(batch) / sizeof(EVENTDATA_HANDLE), sendAsyncConfirmationCallback, (void*)0x4242);
        mocks.ResetAllCalls();

        unsigned char test_data[] = { 0x42 };
        unsigned char* buffer = test_data;
        size_t length = sizeof(test_data);
        g_expected_encoded_counter = 0;

        const char* const two_property_keys[] = { "test_property_key", "prop_key_2" };
        const char* const two_property_values[] = { "test_property_value", "prop_value_2" };
        const char* const* two_property_keys_ptr = two_property_keys;
        const char* const* two_property_values_ptr = two_property_values;
        size_t two_properties_size = 2;

        STRICT_EXPECTED_CALL(mocks, message_create());
        STRICT_EXPECTED_CALL(mocks, message_set_message_format(TEST_MESSAGE_HANDLE, MICROSOFT_MESSAGE_FORMAT));

        // 1st event
        STRICT_EXPECTED_CALL(mocks, EventData_GetData(TEST_CLONED_EVENTDATA_HANDLE_1, IGNORED_PTR_ARG, IGNORED_PTR_ARG))
            .CopyOutArgumentBuffer(2, &buffer, sizeof(buffer))
            .CopyOutArgumentBuffer(3, &length, sizeof(length));
        STRICT_EXPECTED_CALL(mocks, EventData_Properties(TEST_CLONED_EVENTDATA_HANDLE_1));
        STRICT_EXPECTED_CALL(mocks, Map_GetInternals(TEST_MAP_HANDLE, IGNORED_PTR_ARG, IGNORED_PTR_ARG, IGNORED_PTR_ARG))
            .CopyOutArgumentBuffer(2, &two_property_keys_ptr, sizeof(two_property_keys_ptr))
            .CopyOutArgumentBuffer(3, &two_property_values_ptr, sizeof(two_property_values_ptr))
            .CopyOutArgumentBuffer(4, &two_properties_size, sizeof(two_properties_size));
        STRICT_EXPECTED_CALL(mocks, amqpvalue_create_map())
            .SetReturn(TEST_UAMQP_MAP);
        STRICT_EXPECTED_CALL(mocks, amqpvalue_create_string("test_property_key"))
            .SetReturn(TEST_PROPERTY_1_KEY_AMQP_VALUE);
        STRICT_EXPECTED_CALL(mocks, amqpvalue_create_string("test_property_value"))
            .SetReturn(TEST_PROPERTY_1_VALUE_AMQP_VALUE);
        STRICT_EXPECTED_CALL(mocks, amqpvalue_set_map_value(TEST_UAMQP_MAP, TEST_PROPERTY_1_KEY_AMQP_VALUE, TEST_PROPERTY_1_VALUE_AMQP_VALUE));
        STRICT_EXPECTED_CALL(mocks, amqpvalue_create_string("prop_key_2"))
            .SetReturn(TEST_PROPERTY_2_KEY_AMQP_VALUE);
        STRICT_EXPECTED_CALL(mocks, amqpvalue_create_string("prop_value_2"))
            .SetReturn(TEST_PROPERTY_2_VALUE_AMQP_VALUE);
        STRICT_EXPECTED_CALL(mocks, amqpvalue_set_map_value(TEST_UAMQP_MAP, TEST_PROPERTY_2_KEY_AMQP_VALUE, TEST_PROPERTY_2_VALUE_AMQP_VALUE))
            .SetReturn(1);

        STRICT_EXPECTED_CALL(mocks, amqpvalue_destroy(TEST_PROPERTY_1_KEY_AMQP_VALUE));
        STRICT_EXPECTED_CALL(mocks, amqpvalue_destroy(TEST_PROPERTY_1_VALUE_AMQP_VALUE));
        STRICT_EXPECTED_CALL(mocks, amqpvalue_destroy(TEST_PROPERTY_2_KEY_AMQP_VALUE));
        STRICT_EXPECTED_CALL(mocks, amqpvalue_destroy(TEST_PROPERTY_2_VALUE_AMQP_VALUE));
        STRICT_EXPECTED_CALL(mocks, amqpvalue_destroy(TEST_UAMQP_MAP));
        STRICT_EXPECTED_CALL(mocks, message_destroy(TEST_MESSAGE_HANDLE));
        STRICT_EXPECTED_CALL(mocks, sendAsyncConfirmationCallback(EVENTHUBCLIENT_CONFIRMATION_ERROR, (void*)0x4242));
        EXPECTED_CALL(mocks, DList_RemoveEntryList(IGNORED_PTR_ARG));
        STRICT_EXPECTED_CALL(mocks, EventData_Destroy(TEST_CLONED_EVENTDATA_HANDLE_1));
        STRICT_EXPECTED_CALL(mocks, EventData_Destroy(TEST_CLONED_EVENTDATA_HANDLE_2));
        EXPECTED_CALL(mocks, gballoc_free(IGNORED_PTR_ARG));
        EXPECTED_CALL(mocks, gballoc_free(IGNORED_PTR_ARG));

        STRICT_EXPECTED_CALL(mocks, connection_dowork(TEST_CONNECTION_HANDLE));

        // act
        EventHubClient_LL_DoWork(eventHubHandle);

        // assert
        mocks.AssertActualAndExpectedCalls();

        // cleanup
        EventHubClient_LL_Destroy(eventHubHandle);
    }

    /* Tests_SRS_EVENTHUBCLIENT_LL_01_094: [If any error occurs during serializing each event properties and data that are part of the batch, the callback associated with the message shall be called with EVENTHUBCLIENT_CONFIRMATION_ERROR and the message shall be freed from the pending list.] */
    TEST_FUNCTION(when_creating_the_application_properties_object_fails_then_the_callback_is_triggered_with_ERROR)
    {
        // arrange
        CEventHubClientLLMocks mocks;
        setup_createfromconnectionstring_success(&mocks);
        EVENTHUBCLIENT_LL_HANDLE eventHubHandle = EventHubClient_LL_CreateFromConnectionString(CONNECTION_STRING, TEST_EVENTHUB_PATH);
        setup_messenger_initialize_success(&mocks);
        EventHubClient_LL_DoWork(eventHubHandle);
        saved_on_message_sender_state_changed(saved_message_sender_context, MESSAGE_SENDER_STATE_OPEN, MESSAGE_SENDER_STATE_IDLE);
        EVENTDATA_HANDLE batch[] = { TEST_EVENTDATA_HANDLE_1, TEST_EVENTDATA_HANDLE_2 };
        STRICT_EXPECTED_CALL(mocks, EventData_Clone(TEST_EVENTDATA_HANDLE_1))
            .SetReturn(TEST_CLONED_EVENTDATA_HANDLE_1);
        STRICT_EXPECTED_CALL(mocks, EventData_Clone(TEST_EVENTDATA_HANDLE_2))
            .SetReturn(TEST_CLONED_EVENTDATA_HANDLE_2);
        (void)EventHubClient_LL_SendBatchAsync(eventHubHandle, batch, sizeof(batch) / sizeof(EVENTDATA_HANDLE), sendAsyncConfirmationCallback, (void*)0x4242);
        mocks.ResetAllCalls();

        unsigned char test_data[] = { 0x42 };
        unsigned char* buffer = test_data;
        size_t length = sizeof(test_data);
        g_expected_encoded_counter = 0;

        const char* const two_property_keys[] = { "test_property_key", "prop_key_2" };
        const char* const two_property_values[] = { "test_property_value", "prop_value_2" };
        const char* const* two_property_keys_ptr = two_property_keys;
        const char* const* two_property_values_ptr = two_property_values;
        size_t two_properties_size = 2;

        STRICT_EXPECTED_CALL(mocks, message_create());
        STRICT_EXPECTED_CALL(mocks, message_set_message_format(TEST_MESSAGE_HANDLE, MICROSOFT_MESSAGE_FORMAT));

        // 1st event
        STRICT_EXPECTED_CALL(mocks, EventData_GetData(TEST_CLONED_EVENTDATA_HANDLE_1, IGNORED_PTR_ARG, IGNORED_PTR_ARG))
            .CopyOutArgumentBuffer(2, &buffer, sizeof(buffer))
            .CopyOutArgumentBuffer(3, &length, sizeof(length));
        STRICT_EXPECTED_CALL(mocks, EventData_Properties(TEST_CLONED_EVENTDATA_HANDLE_1));
        STRICT_EXPECTED_CALL(mocks, Map_GetInternals(TEST_MAP_HANDLE, IGNORED_PTR_ARG, IGNORED_PTR_ARG, IGNORED_PTR_ARG))
            .CopyOutArgumentBuffer(2, &two_property_keys_ptr, sizeof(two_property_keys_ptr))
            .CopyOutArgumentBuffer(3, &two_property_values_ptr, sizeof(two_property_values_ptr))
            .CopyOutArgumentBuffer(4, &two_properties_size, sizeof(two_properties_size));
        STRICT_EXPECTED_CALL(mocks, amqpvalue_create_map())
            .SetReturn(TEST_UAMQP_MAP);
        STRICT_EXPECTED_CALL(mocks, amqpvalue_create_string("test_property_key"))
            .SetReturn(TEST_PROPERTY_1_KEY_AMQP_VALUE);
        STRICT_EXPECTED_CALL(mocks, amqpvalue_create_string("test_property_value"))
            .SetReturn(TEST_PROPERTY_1_VALUE_AMQP_VALUE);
        STRICT_EXPECTED_CALL(mocks, amqpvalue_set_map_value(TEST_UAMQP_MAP, TEST_PROPERTY_1_KEY_AMQP_VALUE, TEST_PROPERTY_1_VALUE_AMQP_VALUE));
        STRICT_EXPECTED_CALL(mocks, amqpvalue_create_string("prop_key_2"))
            .SetReturn(TEST_PROPERTY_2_KEY_AMQP_VALUE);
        STRICT_EXPECTED_CALL(mocks, amqpvalue_create_string("prop_value_2"))
            .SetReturn(TEST_PROPERTY_2_VALUE_AMQP_VALUE);
        STRICT_EXPECTED_CALL(mocks, amqpvalue_set_map_value(TEST_UAMQP_MAP, TEST_PROPERTY_2_KEY_AMQP_VALUE, TEST_PROPERTY_2_VALUE_AMQP_VALUE));
        amqp_binary amqy_binary = { test_data, length };
        STRICT_EXPECTED_CALL(mocks, amqpvalue_create_data(amqy_binary))
            .SetReturn(TEST_DATA_1);
        STRICT_EXPECTED_CALL(mocks, amqpvalue_create_application_properties(TEST_UAMQP_MAP))
            .SetReturn((AMQP_VALUE)NULL);

        STRICT_EXPECTED_CALL(mocks, amqpvalue_destroy(TEST_DATA_1));
        STRICT_EXPECTED_CALL(mocks, amqpvalue_destroy(TEST_PROPERTY_1_KEY_AMQP_VALUE));
        STRICT_EXPECTED_CALL(mocks, amqpvalue_destroy(TEST_PROPERTY_1_VALUE_AMQP_VALUE));
        STRICT_EXPECTED_CALL(mocks, amqpvalue_destroy(TEST_PROPERTY_2_KEY_AMQP_VALUE));
        STRICT_EXPECTED_CALL(mocks, amqpvalue_destroy(TEST_PROPERTY_2_VALUE_AMQP_VALUE));
        STRICT_EXPECTED_CALL(mocks, amqpvalue_destroy(TEST_UAMQP_MAP));
        STRICT_EXPECTED_CALL(mocks, message_destroy(TEST_MESSAGE_HANDLE));
        STRICT_EXPECTED_CALL(mocks, sendAsyncConfirmationCallback(EVENTHUBCLIENT_CONFIRMATION_ERROR, (void*)0x4242));
        EXPECTED_CALL(mocks, DList_RemoveEntryList(IGNORED_PTR_ARG));
        STRICT_EXPECTED_CALL(mocks, EventData_Destroy(TEST_CLONED_EVENTDATA_HANDLE_1));
        STRICT_EXPECTED_CALL(mocks, EventData_Destroy(TEST_CLONED_EVENTDATA_HANDLE_2));
        EXPECTED_CALL(mocks, gballoc_free(IGNORED_PTR_ARG));
        EXPECTED_CALL(mocks, gballoc_free(IGNORED_PTR_ARG));

        STRICT_EXPECTED_CALL(mocks, connection_dowork(TEST_CONNECTION_HANDLE));

        // act
        EventHubClient_LL_DoWork(eventHubHandle);

        // assert
        mocks.AssertActualAndExpectedCalls();

        // cleanup
        EventHubClient_LL_Destroy(eventHubHandle);
    }

    /* Tests_SRS_EVENTHUBCLIENT_LL_01_094: [If any error occurs during serializing each event properties and data that are part of the batch, the callback associated with the message shall be called with EVENTHUBCLIENT_CONFIRMATION_ERROR and the message shall be freed from the pending list.] */
    TEST_FUNCTION(when_getting_the_encoded_size_for_the_properties_fails_then_the_callback_is_triggered_with_ERROR)
    {
        // arrange
        CEventHubClientLLMocks mocks;
        setup_createfromconnectionstring_success(&mocks);
        EVENTHUBCLIENT_LL_HANDLE eventHubHandle = EventHubClient_LL_CreateFromConnectionString(CONNECTION_STRING, TEST_EVENTHUB_PATH);
        setup_messenger_initialize_success(&mocks);
        EventHubClient_LL_DoWork(eventHubHandle);
        saved_on_message_sender_state_changed(saved_message_sender_context, MESSAGE_SENDER_STATE_OPEN, MESSAGE_SENDER_STATE_IDLE);
        EVENTDATA_HANDLE batch[] = { TEST_EVENTDATA_HANDLE_1, TEST_EVENTDATA_HANDLE_2 };
        STRICT_EXPECTED_CALL(mocks, EventData_Clone(TEST_EVENTDATA_HANDLE_1))
            .SetReturn(TEST_CLONED_EVENTDATA_HANDLE_1);
        STRICT_EXPECTED_CALL(mocks, EventData_Clone(TEST_EVENTDATA_HANDLE_2))
            .SetReturn(TEST_CLONED_EVENTDATA_HANDLE_2);
        (void)EventHubClient_LL_SendBatchAsync(eventHubHandle, batch, sizeof(batch) / sizeof(EVENTDATA_HANDLE), sendAsyncConfirmationCallback, (void*)0x4242);
        mocks.ResetAllCalls();

        unsigned char test_data[] = { 0x42 };
        unsigned char* buffer = test_data;
        size_t length = sizeof(test_data);
        g_expected_encoded_counter = 0;

        const char* const two_property_keys[] = { "test_property_key", "prop_key_2" };
        const char* const two_property_values[] = { "test_property_value", "prop_value_2" };
        const char* const* two_property_keys_ptr = two_property_keys;
        const char* const* two_property_values_ptr = two_property_values;
        size_t two_properties_size = 2;

        STRICT_EXPECTED_CALL(mocks, message_create());
        STRICT_EXPECTED_CALL(mocks, message_set_message_format(TEST_MESSAGE_HANDLE, MICROSOFT_MESSAGE_FORMAT));

        // 1st event
        STRICT_EXPECTED_CALL(mocks, EventData_GetData(TEST_CLONED_EVENTDATA_HANDLE_1, IGNORED_PTR_ARG, IGNORED_PTR_ARG))
            .CopyOutArgumentBuffer(2, &buffer, sizeof(buffer))
            .CopyOutArgumentBuffer(3, &length, sizeof(length));
        STRICT_EXPECTED_CALL(mocks, EventData_Properties(TEST_CLONED_EVENTDATA_HANDLE_1));
        STRICT_EXPECTED_CALL(mocks, Map_GetInternals(TEST_MAP_HANDLE, IGNORED_PTR_ARG, IGNORED_PTR_ARG, IGNORED_PTR_ARG))
            .CopyOutArgumentBuffer(2, &two_property_keys_ptr, sizeof(two_property_keys_ptr))
            .CopyOutArgumentBuffer(3, &two_property_values_ptr, sizeof(two_property_values_ptr))
            .CopyOutArgumentBuffer(4, &two_properties_size, sizeof(two_properties_size));
        STRICT_EXPECTED_CALL(mocks, amqpvalue_create_map())
            .SetReturn(TEST_UAMQP_MAP);
        STRICT_EXPECTED_CALL(mocks, amqpvalue_create_string("test_property_key"))
            .SetReturn(TEST_PROPERTY_1_KEY_AMQP_VALUE);
        STRICT_EXPECTED_CALL(mocks, amqpvalue_create_string("test_property_value"))
            .SetReturn(TEST_PROPERTY_1_VALUE_AMQP_VALUE);
        STRICT_EXPECTED_CALL(mocks, amqpvalue_set_map_value(TEST_UAMQP_MAP, TEST_PROPERTY_1_KEY_AMQP_VALUE, TEST_PROPERTY_1_VALUE_AMQP_VALUE));
        STRICT_EXPECTED_CALL(mocks, amqpvalue_create_string("prop_key_2"))
            .SetReturn(TEST_PROPERTY_2_KEY_AMQP_VALUE);
        STRICT_EXPECTED_CALL(mocks, amqpvalue_create_string("prop_value_2"))
            .SetReturn(TEST_PROPERTY_2_VALUE_AMQP_VALUE);
        STRICT_EXPECTED_CALL(mocks, amqpvalue_set_map_value(TEST_UAMQP_MAP, TEST_PROPERTY_2_KEY_AMQP_VALUE, TEST_PROPERTY_2_VALUE_AMQP_VALUE));
        amqp_binary amqy_binary = { test_data, length };
        STRICT_EXPECTED_CALL(mocks, amqpvalue_create_data(amqy_binary))
            .SetReturn(TEST_DATA_1);
        STRICT_EXPECTED_CALL(mocks, amqpvalue_create_application_properties(TEST_UAMQP_MAP))
            .SetReturn(TEST_APPLICATION_PROPERTIES_1);
        unsigned char properties_encoded_data[] = { 0x42, 0x43, 0x44 };
        size_t properties_encoded_size = sizeof(properties_encoded_data);
        STRICT_EXPECTED_CALL(mocks, amqpvalue_get_encoded_size(TEST_APPLICATION_PROPERTIES_1, IGNORED_PTR_ARG))
            .CopyOutArgumentBuffer(2, &properties_encoded_size, sizeof(properties_encoded_size))
            .SetReturn(1);

        STRICT_EXPECTED_CALL(mocks, amqpvalue_destroy(TEST_DATA_1));
        STRICT_EXPECTED_CALL(mocks, amqpvalue_destroy(TEST_APPLICATION_PROPERTIES_1));
        STRICT_EXPECTED_CALL(mocks, amqpvalue_destroy(TEST_PROPERTY_1_KEY_AMQP_VALUE));
        STRICT_EXPECTED_CALL(mocks, amqpvalue_destroy(TEST_PROPERTY_1_VALUE_AMQP_VALUE));
        STRICT_EXPECTED_CALL(mocks, amqpvalue_destroy(TEST_PROPERTY_2_KEY_AMQP_VALUE));
        STRICT_EXPECTED_CALL(mocks, amqpvalue_destroy(TEST_PROPERTY_2_VALUE_AMQP_VALUE));
        STRICT_EXPECTED_CALL(mocks, amqpvalue_destroy(TEST_UAMQP_MAP));
        STRICT_EXPECTED_CALL(mocks, message_destroy(TEST_MESSAGE_HANDLE));
        STRICT_EXPECTED_CALL(mocks, sendAsyncConfirmationCallback(EVENTHUBCLIENT_CONFIRMATION_ERROR, (void*)0x4242));
        EXPECTED_CALL(mocks, DList_RemoveEntryList(IGNORED_PTR_ARG));
        STRICT_EXPECTED_CALL(mocks, EventData_Destroy(TEST_CLONED_EVENTDATA_HANDLE_1));
        STRICT_EXPECTED_CALL(mocks, EventData_Destroy(TEST_CLONED_EVENTDATA_HANDLE_2));
        EXPECTED_CALL(mocks, gballoc_free(IGNORED_PTR_ARG));
        EXPECTED_CALL(mocks, gballoc_free(IGNORED_PTR_ARG));

        STRICT_EXPECTED_CALL(mocks, connection_dowork(TEST_CONNECTION_HANDLE));

        // act
        EventHubClient_LL_DoWork(eventHubHandle);

        // assert
        mocks.AssertActualAndExpectedCalls();

        // cleanup
        EventHubClient_LL_Destroy(eventHubHandle);
    }

    /* EventHubClient_LL_SendBatchAsync */

    /* Tests_SRS_EVENTHUBCLIENT_LL_07_012: [EventHubClient_LL_SendBatchAsync shall return EVENTHUBCLIENT_INVALID_ARG if eventhubClientLLHandle or eventDataList are NULL or if sendAsnycConfirmationCallback equals NULL and userContextCallback does not equal NULL.] */
    TEST_FUNCTION(EventHubClient_LL_SendBatchAsync_with_NULL_sendAsyncConfirmationCallbackandNonNullUSerContext_fails)
    {
        // arrange
        CEventHubClientLLMocks mocks;
        EVENTDATA_HANDLE batch[] = { TEST_EVENTDATA_HANDLE_1, TEST_EVENTDATA_HANDLE_2 };

        setup_createfromconnectionstring_success(&mocks);
        EVENTHUBCLIENT_LL_HANDLE eventHubHandle = EventHubClient_LL_CreateFromConnectionString(CONNECTION_STRING, TEST_EVENTHUB_PATH);
        mocks.ResetAllCalls();

        // act
        EVENTHUBCLIENT_RESULT result = EventHubClient_LL_SendBatchAsync(eventHubHandle, batch, sizeof(batch) / sizeof(batch[0]), NULL, &g_confirmationResult);

        //assert
        ASSERT_ARE_EQUAL(EVENTHUBCLIENT_RESULT, EVENTHUBCLIENT_INVALID_ARG, result);
        mocks.AssertActualAndExpectedCalls();

        //cleanup
        EventHubClient_LL_Destroy(eventHubHandle);
    }

    /* Tests_SRS_EVENTHUBCLIENT_LL_07_012: [EventHubClient_LL_SendBatchAsync shall return EVENTHUBCLIENT_INVALID_ARG if eventhubClientLLHandle or eventDataList are NULL or if sendAsnycConfirmationCallback equals NULL and userContextCallback does not equal NULL.]  */
    TEST_FUNCTION(EventHubClient_LL_SendBatchAsync_with_NULL_eventHubLLHandle_fails)
    {
        // arrange
        CEventHubClientLLMocks mocks;
        EVENTDATA_HANDLE batch[] = { TEST_EVENTDATA_HANDLE_1, TEST_EVENTDATA_HANDLE_2 };

        // act
        EVENTHUBCLIENT_RESULT result = EventHubClient_LL_SendBatchAsync(NULL, batch, sizeof(batch) / sizeof(batch[0]), sendAsyncConfirmationCallback, &g_confirmationResult);

        //assert
        ASSERT_ARE_EQUAL(EVENTHUBCLIENT_RESULT, EVENTHUBCLIENT_INVALID_ARG, result);
    }

    /* Tests_SRS_EVENTHUBCLIENT_LL_07_012: [EventHubClient_LL_SendBatchAsync shall return EVENTHUBCLIENT_INVALID_ARG if eventhubClientLLHandle or eventDataList are NULL or if sendAsnycConfirmationCallback equals NULL and userContextCallback does not equal NULL.] */
    TEST_FUNCTION(EventHubClient_LL_SendBatchAsync_with_NULL_event_data_list_fails)
    {
        // arrange
        CEventHubClientLLMocks mocks;
        EVENTDATA_HANDLE batch[] = { TEST_EVENTDATA_HANDLE_1, TEST_EVENTDATA_HANDLE_2 };
        setup_createfromconnectionstring_success(&mocks);
        EVENTHUBCLIENT_LL_HANDLE eventHubHandle = EventHubClient_LL_CreateFromConnectionString(CONNECTION_STRING, TEST_EVENTHUB_PATH);
        mocks.ResetAllCalls();

        // act
        EVENTHUBCLIENT_RESULT result = EventHubClient_LL_SendBatchAsync(eventHubHandle, NULL, sizeof(batch) / sizeof(batch[0]), sendAsyncConfirmationCallback, &g_confirmationResult);

        //assert
        ASSERT_ARE_EQUAL(EVENTHUBCLIENT_RESULT, EVENTHUBCLIENT_INVALID_ARG, result);
        mocks.AssertActualAndExpectedCalls();

        //cleanup
        EventHubClient_LL_Destroy(eventHubHandle);
    }

    /* Tests_SRS_EVENTHUBCLIENT_LL_01_095: [EventHubClient_LL_SendBatchAsync shall return EVENTHUBCLIENT_INVALID_ARG if the count argument is zero.] */
    TEST_FUNCTION(EventHubClient_LL_SendBatchAsync_with_zero_count_fails)
    {
        // arrange
        CEventHubClientLLMocks mocks;
        EVENTDATA_HANDLE batch[] = { TEST_EVENTDATA_HANDLE_1, TEST_EVENTDATA_HANDLE_2 };
        setup_createfromconnectionstring_success(&mocks);
        EVENTHUBCLIENT_LL_HANDLE eventHubHandle = EventHubClient_LL_CreateFromConnectionString(CONNECTION_STRING, TEST_EVENTHUB_PATH);
        mocks.ResetAllCalls();

        // act
        EVENTHUBCLIENT_RESULT result = EventHubClient_LL_SendBatchAsync(eventHubHandle, batch, 0, sendAsyncConfirmationCallback, &g_confirmationResult);

        //assert
        ASSERT_ARE_EQUAL(EVENTHUBCLIENT_RESULT, EVENTHUBCLIENT_INVALID_ARG, result);
        mocks.AssertActualAndExpectedCalls();

        //cleanup
        EventHubClient_LL_Destroy(eventHubHandle);
    }

    /* Tests_SRS_EVENTHUBCLIENT_LL_07_014: [EventHubClient_LL_SendBatchAsync shall clone each item in the eventDataList by calling EventData_Clone.] */
    /* Tests_SRS_EVENTHUBCLIENT_LL_07_015: [On success EventHubClient_LL_SendBatchAsync shall return EVENTHUBCLIENT_OK.] */
    /* Tests_SRS_EVENTHUBCLIENT_LL_01_097: [The partition key for each event shall be obtained by calling EventData_getPartitionKey.] */
    TEST_FUNCTION(EventHubClient_LL_SendBatchAsync_clones_the_event_data)
    {
        // arrange
        CEventHubClientLLMocks mocks;
        EVENTDATA_HANDLE batch[] = { TEST_EVENTDATA_HANDLE_1, TEST_EVENTDATA_HANDLE_2 };
        setup_createfromconnectionstring_success(&mocks);
        EVENTHUBCLIENT_LL_HANDLE eventHubHandle = EventHubClient_LL_CreateFromConnectionString(CONNECTION_STRING, TEST_EVENTHUB_PATH);
        mocks.ResetAllCalls();

        STRICT_EXPECTED_CALL(mocks, EventData_GetPartitionKey(TEST_EVENTDATA_HANDLE_1))
            .SetReturn("partitionKey");
        STRICT_EXPECTED_CALL(mocks, EventData_GetPartitionKey(TEST_EVENTDATA_HANDLE_2))
            .SetReturn("partitionKey");
        EXPECTED_CALL(mocks, gballoc_malloc(IGNORED_NUM_ARG));
        EXPECTED_CALL(mocks, gballoc_malloc(IGNORED_NUM_ARG));
        STRICT_EXPECTED_CALL(mocks, EventData_Clone(TEST_EVENTDATA_HANDLE_1))
            .SetReturn(TEST_CLONED_EVENTDATA_HANDLE_1);
        STRICT_EXPECTED_CALL(mocks, EventData_Clone(TEST_EVENTDATA_HANDLE_2))
            .SetReturn(TEST_CLONED_EVENTDATA_HANDLE_2);
        EXPECTED_CALL(mocks, DList_InsertTailList(IGNORED_PTR_ARG, IGNORED_PTR_ARG));
        STRICT_EXPECTED_CALL(mocks, tickcounter_get_current_ms(TICK_COUNT_HANDLE_TEST, IGNORED_PTR_ARG))
            .IgnoreArgument(2);

        // act
        EVENTHUBCLIENT_RESULT result = EventHubClient_LL_SendBatchAsync(eventHubHandle, batch, sizeof(batch) / sizeof(batch[0]), sendAsyncConfirmationCallback, &g_confirmationResult);

        //assert
        ASSERT_ARE_EQUAL(EVENTHUBCLIENT_RESULT, EVENTHUBCLIENT_OK, result);
        mocks.AssertActualAndExpectedCalls();

        //cleanup
        EventHubClient_LL_Destroy(eventHubHandle);
    }

    /* Tests_SRS_EVENTHUBCLIENT_LL_01_097: [The partition key for each event shall be obtained by calling EventData_getPartitionKey.] */
    /* Tests_SRS_EVENTHUBCLIENT_LL_01_096: [If the partitionKey properties on the events in the batch are not the same then EventHubClient_LL_SendBatchAsync shall fail and return EVENTHUBCLIENT_ERROR.] */
    TEST_FUNCTION(when_the_partitions_on_the_events_do_not_match_then_EventHubClient_LL_SendBatchAsync_fails)
    {
        // arrange
        CEventHubClientLLMocks mocks;
        EVENTDATA_HANDLE batch[] = { TEST_EVENTDATA_HANDLE_1, TEST_EVENTDATA_HANDLE_2 };
        setup_createfromconnectionstring_success(&mocks);
        EVENTHUBCLIENT_LL_HANDLE eventHubHandle = EventHubClient_LL_CreateFromConnectionString(CONNECTION_STRING, TEST_EVENTHUB_PATH);
        mocks.ResetAllCalls();

        STRICT_EXPECTED_CALL(mocks, EventData_GetPartitionKey(TEST_EVENTDATA_HANDLE_1))
            .SetReturn("partitionKey1");
        STRICT_EXPECTED_CALL(mocks, EventData_GetPartitionKey(TEST_EVENTDATA_HANDLE_2))
            .SetReturn("partitionKey2");

        // act
        EVENTHUBCLIENT_RESULT result = EventHubClient_LL_SendBatchAsync(eventHubHandle, batch, sizeof(batch) / sizeof(batch[0]), sendAsyncConfirmationCallback, &g_confirmationResult);

        //assert
        ASSERT_ARE_EQUAL(EVENTHUBCLIENT_RESULT, EVENTHUBCLIENT_ERROR, result);
        mocks.AssertActualAndExpectedCalls();

        //cleanup
        EventHubClient_LL_Destroy(eventHubHandle);
    }

    /* Tests_SRS_EVENTHUBCLIENT_LL_07_013: [EventHubClient_LL_SendBatchAsync shall return EVENTHUBCLIENT_ERROR for any Error that is encountered.] */
    TEST_FUNCTION(when_allocating_memory_for_the_event_batch_fails_then_EventHubClient_LL_SendBatchAsync_fails)
    {
        // arrange
        CEventHubClientLLMocks mocks;
        EVENTDATA_HANDLE batch[] = { TEST_EVENTDATA_HANDLE_1, TEST_EVENTDATA_HANDLE_2 };
        setup_createfromconnectionstring_success(&mocks);
        EVENTHUBCLIENT_LL_HANDLE eventHubHandle = EventHubClient_LL_CreateFromConnectionString(CONNECTION_STRING, TEST_EVENTHUB_PATH);
        mocks.ResetAllCalls();

        STRICT_EXPECTED_CALL(mocks, EventData_GetPartitionKey(TEST_EVENTDATA_HANDLE_1))
            .SetReturn("partitionKey");
        STRICT_EXPECTED_CALL(mocks, EventData_GetPartitionKey(TEST_EVENTDATA_HANDLE_2))
            .SetReturn("partitionKey");
        EXPECTED_CALL(mocks, gballoc_malloc(IGNORED_NUM_ARG))
            .SetReturn((void*)NULL);

        // act
        EVENTHUBCLIENT_RESULT result = EventHubClient_LL_SendBatchAsync(eventHubHandle, batch, sizeof(batch) / sizeof(batch[0]), sendAsyncConfirmationCallback, &g_confirmationResult);

        //assert
        ASSERT_ARE_EQUAL(EVENTHUBCLIENT_RESULT, EVENTHUBCLIENT_ERROR, result);
        mocks.AssertActualAndExpectedCalls();

        //cleanup
        EventHubClient_LL_Destroy(eventHubHandle);
    }

    /* Tests_SRS_EVENTHUBCLIENT_LL_07_013: [EventHubClient_LL_SendBatchAsync shall return EVENTHUBCLIENT_ERROR for any Error that is encountered.]  */
    TEST_FUNCTION(when_allocating_memory_for_the_list_of_events_fails_then_EventHubClient_LL_SendBatchAsync_fails)
    {
        // arrange
        CEventHubClientLLMocks mocks;
        EVENTDATA_HANDLE batch[] = { TEST_EVENTDATA_HANDLE_1, TEST_EVENTDATA_HANDLE_2 };
        setup_createfromconnectionstring_success(&mocks);
        EVENTHUBCLIENT_LL_HANDLE eventHubHandle = EventHubClient_LL_CreateFromConnectionString(CONNECTION_STRING, TEST_EVENTHUB_PATH);
        mocks.ResetAllCalls();

        STRICT_EXPECTED_CALL(mocks, EventData_GetPartitionKey(TEST_EVENTDATA_HANDLE_1))
            .SetReturn("partitionKey");
        STRICT_EXPECTED_CALL(mocks, EventData_GetPartitionKey(TEST_EVENTDATA_HANDLE_2))
            .SetReturn("partitionKey");
        EXPECTED_CALL(mocks, gballoc_malloc(IGNORED_NUM_ARG));
        EXPECTED_CALL(mocks, gballoc_malloc(IGNORED_NUM_ARG))
            .SetReturn((void*)NULL);
        EXPECTED_CALL(mocks, gballoc_free(IGNORED_PTR_ARG));
        STRICT_EXPECTED_CALL(mocks, tickcounter_get_current_ms(TICK_COUNT_HANDLE_TEST, IGNORED_PTR_ARG))
            .IgnoreArgument(2);

        // act
        EVENTHUBCLIENT_RESULT result = EventHubClient_LL_SendBatchAsync(eventHubHandle, batch, sizeof(batch) / sizeof(batch[0]), sendAsyncConfirmationCallback, &g_confirmationResult);

        //assert
        ASSERT_ARE_EQUAL(EVENTHUBCLIENT_RESULT, EVENTHUBCLIENT_ERROR, result);
        mocks.AssertActualAndExpectedCalls();

        //cleanup
        EventHubClient_LL_Destroy(eventHubHandle);
    }

    /* Tests_SRS_EVENTHUBCLIENT_LL_07_013: [EventHubClient_LL_SendBatchAsync shall return EVENTHUBCLIENT_ERROR for any Error that is encountered.]  */
    TEST_FUNCTION(when_cloning_the_first_item_fails_EventHubClient_LL_SendBatchAsync_fails)
    {
        // arrange
        CEventHubClientLLMocks mocks;
        EVENTDATA_HANDLE batch[] = { TEST_EVENTDATA_HANDLE_1, TEST_EVENTDATA_HANDLE_2 };
        setup_createfromconnectionstring_success(&mocks);
        EVENTHUBCLIENT_LL_HANDLE eventHubHandle = EventHubClient_LL_CreateFromConnectionString(CONNECTION_STRING, TEST_EVENTHUB_PATH);
        mocks.ResetAllCalls();

        STRICT_EXPECTED_CALL(mocks, EventData_GetPartitionKey(TEST_EVENTDATA_HANDLE_1))
            .SetReturn("partitionKey");
        STRICT_EXPECTED_CALL(mocks, EventData_GetPartitionKey(TEST_EVENTDATA_HANDLE_2))
            .SetReturn("partitionKey");
        EXPECTED_CALL(mocks, gballoc_malloc(IGNORED_NUM_ARG));
        EXPECTED_CALL(mocks, gballoc_malloc(IGNORED_NUM_ARG));
        STRICT_EXPECTED_CALL(mocks, EventData_Clone(TEST_EVENTDATA_HANDLE_1))
            .SetReturn((EVENTDATA_HANDLE)NULL);
        EXPECTED_CALL(mocks, gballoc_free(IGNORED_PTR_ARG));
        EXPECTED_CALL(mocks, gballoc_free(IGNORED_PTR_ARG));
        STRICT_EXPECTED_CALL(mocks, tickcounter_get_current_ms(TICK_COUNT_HANDLE_TEST, IGNORED_PTR_ARG))
            .IgnoreArgument(2);

        // act
        EVENTHUBCLIENT_RESULT result = EventHubClient_LL_SendBatchAsync(eventHubHandle, batch, sizeof(batch) / sizeof(batch[0]), sendAsyncConfirmationCallback, &g_confirmationResult);

        //assert
        ASSERT_ARE_EQUAL(EVENTHUBCLIENT_RESULT, EVENTHUBCLIENT_ERROR, result);
        mocks.AssertActualAndExpectedCalls();

        //cleanup
        EventHubClient_LL_Destroy(eventHubHandle);
    }

    /* Tests_SRS_EVENTHUBCLIENT_LL_07_013: [EventHubClient_LL_SendBatchAsync shall return EVENTHUBCLIENT_ERROR for any Error that is encountered.]  */
    TEST_FUNCTION(when_cloning_the_second_item_fails_EventHubClient_LL_SendBatchAsync_fails)
    {
        // arrange
        CEventHubClientLLMocks mocks;
        EVENTDATA_HANDLE batch[] = { TEST_EVENTDATA_HANDLE_1, TEST_EVENTDATA_HANDLE_2 };
        setup_createfromconnectionstring_success(&mocks);
        EVENTHUBCLIENT_LL_HANDLE eventHubHandle = EventHubClient_LL_CreateFromConnectionString(CONNECTION_STRING, TEST_EVENTHUB_PATH);
        mocks.ResetAllCalls();

        STRICT_EXPECTED_CALL(mocks, EventData_GetPartitionKey(TEST_EVENTDATA_HANDLE_1))
            .SetReturn("partitionKey");
        STRICT_EXPECTED_CALL(mocks, EventData_GetPartitionKey(TEST_EVENTDATA_HANDLE_2))
            .SetReturn("partitionKey");
        EXPECTED_CALL(mocks, gballoc_malloc(IGNORED_NUM_ARG));
        EXPECTED_CALL(mocks, gballoc_malloc(IGNORED_NUM_ARG));
        STRICT_EXPECTED_CALL(mocks, EventData_Clone(TEST_EVENTDATA_HANDLE_1))
            .SetReturn(TEST_CLONED_EVENTDATA_HANDLE_1);
        STRICT_EXPECTED_CALL(mocks, EventData_Clone(TEST_EVENTDATA_HANDLE_2))
            .SetReturn((EVENTDATA_HANDLE)NULL);
        STRICT_EXPECTED_CALL(mocks, EventData_Destroy(TEST_CLONED_EVENTDATA_HANDLE_1));
        EXPECTED_CALL(mocks, gballoc_free(IGNORED_PTR_ARG));
        EXPECTED_CALL(mocks, gballoc_free(IGNORED_PTR_ARG));
        STRICT_EXPECTED_CALL(mocks, tickcounter_get_current_ms(TICK_COUNT_HANDLE_TEST, IGNORED_PTR_ARG))
            .IgnoreArgument(2);

        // act
        EVENTHUBCLIENT_RESULT result = EventHubClient_LL_SendBatchAsync(eventHubHandle, batch, sizeof(batch) / sizeof(batch[0]), sendAsyncConfirmationCallback, &g_confirmationResult);

        //assert
        ASSERT_ARE_EQUAL(EVENTHUBCLIENT_RESULT, EVENTHUBCLIENT_ERROR, result);
        mocks.AssertActualAndExpectedCalls();

        //cleanup
        EventHubClient_LL_Destroy(eventHubHandle);
    }

    TEST_FUNCTION(EventHubClient_LL_SetStateChangeCallback_EventHubClient_NULL_fails)
    {
        // arrange
        CEventHubClientLLMocks mocks;

        // act
        EVENTHUBCLIENT_RESULT result = EventHubClient_LL_SetStateChangeCallback(NULL, eventhub_state_change_callback, NULL);

        //assert
        ASSERT_ARE_EQUAL(EVENTHUBCLIENT_RESULT, EVENTHUBCLIENT_INVALID_ARG, result);
        mocks.AssertActualAndExpectedCalls();

        //cleanup
    }

    TEST_FUNCTION(EventHubClient_LL_SetStateChangeCallback_succeed)
    {
        // arrange
        CEventHubClientLLMocks mocks;

        setup_createfromconnectionstring_success(&mocks);
        EVENTHUBCLIENT_LL_HANDLE eventHubHandle = EventHubClient_LL_CreateFromConnectionString(CONNECTION_STRING, TEST_EVENTHUB_PATH);
        mocks.ResetAllCalls();

        // act
        EVENTHUBCLIENT_RESULT result = EventHubClient_LL_SetStateChangeCallback(eventHubHandle, eventhub_state_change_callback, NULL);

        //assert
        ASSERT_ARE_EQUAL(EVENTHUBCLIENT_RESULT, EVENTHUBCLIENT_OK, result);
        mocks.AssertActualAndExpectedCalls();

        //cleanup
        EventHubClient_LL_Destroy(eventHubHandle);
    }

    TEST_FUNCTION(EventHubClient_LL_SetErrorCallback_EventHubClient_NULL_fails)
    {
        // arrange
        CEventHubClientLLMocks mocks;

        // act
        EVENTHUBCLIENT_RESULT result = EventHubClient_LL_SetErrorCallback(NULL, eventhub_error_callback, NULL);

        //assert
        ASSERT_ARE_EQUAL(EVENTHUBCLIENT_RESULT, EVENTHUBCLIENT_INVALID_ARG, result);
        mocks.AssertActualAndExpectedCalls();

        //cleanup
    }

    TEST_FUNCTION(EventHubClient_LL_SetErrorCallback_succeed)
    {
        // arrange
        CEventHubClientLLMocks mocks;

        setup_createfromconnectionstring_success(&mocks);
        EVENTHUBCLIENT_LL_HANDLE eventHubHandle = EventHubClient_LL_CreateFromConnectionString(CONNECTION_STRING, TEST_EVENTHUB_PATH);
        mocks.ResetAllCalls();

        // act
        EVENTHUBCLIENT_RESULT result = EventHubClient_LL_SetErrorCallback(eventHubHandle, eventhub_error_callback, NULL);

        //assert
        ASSERT_ARE_EQUAL(EVENTHUBCLIENT_RESULT, EVENTHUBCLIENT_OK, result);
        mocks.AssertActualAndExpectedCalls();

        //cleanup
        EventHubClient_LL_Destroy(eventHubHandle);
    }

    TEST_FUNCTION(EventHubClient_LL_SetLogTrace_EventHubClient_NULL_fails)
    {
        // arrange
        CEventHubClientLLMocks mocks;

        // act
        EventHubClient_LL_SetLogTrace(NULL, false);

        //assert
        mocks.AssertActualAndExpectedCalls();

        //cleanup
    }

    TEST_FUNCTION(EventHubClient_LL_SetLogTrace_succeed)
    {
        // arrange
        CEventHubClientLLMocks mocks;

        setup_createfromconnectionstring_success(&mocks);
        EVENTHUBCLIENT_LL_HANDLE eventHubHandle = EventHubClient_LL_CreateFromConnectionString(CONNECTION_STRING, TEST_EVENTHUB_PATH);
        mocks.ResetAllCalls();

        // act
        EventHubClient_LL_SetLogTrace(eventHubHandle, true);

        //assert
        mocks.AssertActualAndExpectedCalls();

        //cleanup
        EventHubClient_LL_Destroy(eventHubHandle);
    }

    /* Tests_SRS_EVENTHUBCLIENT_LL_07_026: [ If eventHubClientLLHandle is NULL EventHubClient_LL_SetMessageTimeout shall do nothing. ] */
    TEST_FUNCTION(EventHubClient_LL_SetMessageTimeout_EventHubClient_NULL_fails)
    {
        // arrange
        CEventHubClientLLMocks mocks;

        // act
        EventHubClient_LL_SetMessageTimeout(NULL, 1000);

        //assert
        mocks.AssertActualAndExpectedCalls();

        //cleanup
    }

    /* Tests_SRS_EVENTHUBCLIENT_LL_07_027: [ EventHubClient_LL_SetMessageTimeout shall save the timeout_value. ] */
    TEST_FUNCTION(EventHubClient_LL_SetMessageTimeout_succeed)
    {
        // arrange
        CEventHubClientLLMocks mocks;

        setup_createfromconnectionstring_success(&mocks);
        EVENTHUBCLIENT_LL_HANDLE eventHubHandle = EventHubClient_LL_CreateFromConnectionString(CONNECTION_STRING, TEST_EVENTHUB_PATH);
        mocks.ResetAllCalls();

        // act
        EventHubClient_LL_SetMessageTimeout(eventHubHandle, 1000);

        //assert
        mocks.AssertActualAndExpectedCalls();

        //cleanup
        EventHubClient_LL_Destroy(eventHubHandle);
    }

END_TEST_SUITE(eventhubclient_ll_unittests)<|MERGE_RESOLUTION|>--- conflicted
+++ resolved
@@ -2865,12 +2865,9 @@
             .IgnoreArgument(3).IgnoreArgument(4);
         STRICT_EXPECTED_CALL(mocks, connection_dowork(TEST_CONNECTION_HANDLE));
         STRICT_EXPECTED_CALL(mocks, message_destroy(TEST_MESSAGE_HANDLE));
-<<<<<<< HEAD
+        STRICT_EXPECTED_CALL(mocks, tickcounter_get_current_ms(TICK_COUNT_HANDLE_TEST, IGNORED_PTR_ARG))
+            .IgnoreArgument(2);		
         STRICT_EXPECTED_CALL(mocks, EventData_GetPartitionKey(TEST_CLONED_EVENTDATA_HANDLE_1));
-=======
-        STRICT_EXPECTED_CALL(mocks, tickcounter_get_current_ms(TICK_COUNT_HANDLE_TEST, IGNORED_PTR_ARG))
-            .IgnoreArgument(2);
->>>>>>> 6351f380
 
         // act
         EventHubClient_LL_DoWork(eventHubHandle);
@@ -2939,15 +2936,12 @@
         STRICT_EXPECTED_CALL(mocks, message_destroy(TEST_MESSAGE_HANDLE));
 
         STRICT_EXPECTED_CALL(mocks, connection_dowork(TEST_CONNECTION_HANDLE));
-<<<<<<< HEAD
-        STRICT_EXPECTED_CALL(mocks, EventData_GetPartitionKey(TEST_CLONED_EVENTDATA_HANDLE_1));
-        STRICT_EXPECTED_CALL(mocks, EventData_GetPartitionKey(TEST_CLONED_EVENTDATA_HANDLE_2));
-=======
         STRICT_EXPECTED_CALL(mocks, tickcounter_get_current_ms(TICK_COUNT_HANDLE_TEST, IGNORED_PTR_ARG))
             .IgnoreArgument(2);
         STRICT_EXPECTED_CALL(mocks, tickcounter_get_current_ms(TICK_COUNT_HANDLE_TEST, IGNORED_PTR_ARG))
-            .IgnoreArgument(2);
->>>>>>> 6351f380
+            .IgnoreArgument(2);		
+        STRICT_EXPECTED_CALL(mocks, EventData_GetPartitionKey(TEST_CLONED_EVENTDATA_HANDLE_1));
+        STRICT_EXPECTED_CALL(mocks, EventData_GetPartitionKey(TEST_CLONED_EVENTDATA_HANDLE_2));
 
         // act
         EventHubClient_LL_DoWork(eventHubHandle);
@@ -3083,12 +3077,9 @@
         EXPECTED_CALL(mocks, gballoc_free(IGNORED_PTR_ARG));
 
         STRICT_EXPECTED_CALL(mocks, connection_dowork(TEST_CONNECTION_HANDLE));
-<<<<<<< HEAD
+        STRICT_EXPECTED_CALL(mocks, tickcounter_get_current_ms(TICK_COUNT_HANDLE_TEST, IGNORED_PTR_ARG))
+            .IgnoreArgument(2);		
         STRICT_EXPECTED_CALL(mocks, EventData_GetPartitionKey(TEST_CLONED_EVENTDATA_HANDLE_1));
-=======
-        STRICT_EXPECTED_CALL(mocks, tickcounter_get_current_ms(TICK_COUNT_HANDLE_TEST, IGNORED_PTR_ARG))
-            .IgnoreArgument(2);
->>>>>>> 6351f380
 
         // act
         EventHubClient_LL_DoWork(eventHubHandle);
@@ -3184,12 +3175,9 @@
         STRICT_EXPECTED_CALL(mocks, message_destroy(TEST_MESSAGE_HANDLE));
 
         STRICT_EXPECTED_CALL(mocks, connection_dowork(TEST_CONNECTION_HANDLE));
-<<<<<<< HEAD
+        STRICT_EXPECTED_CALL(mocks, tickcounter_get_current_ms(TICK_COUNT_HANDLE_TEST, IGNORED_PTR_ARG))
+            .IgnoreArgument(2);		
         STRICT_EXPECTED_CALL(mocks, EventData_GetPartitionKey(TEST_CLONED_EVENTDATA_HANDLE_2));
-=======
-        STRICT_EXPECTED_CALL(mocks, tickcounter_get_current_ms(TICK_COUNT_HANDLE_TEST, IGNORED_PTR_ARG))
-            .IgnoreArgument(2);
->>>>>>> 6351f380
 
         // act
         EventHubClient_LL_DoWork(eventHubHandle);
