﻿// Copyright (c) Microsoft. All rights reserved.
// Licensed under the MIT license. See LICENSE file in the project root for full license information.

namespace Microsoft.Azure.EventHubs.Processor
{
    using System;
    using System.Collections.Generic;
    using System.Threading.Tasks;

    class EventHubPartitionPump : PartitionPump
    {
        EventHubClient eventHubClient;
        PartitionReceiver partitionReceiver;
        PartitionReceiveHandler partitionReceiveHandler;

        public EventHubPartitionPump(EventProcessorHost host, Lease lease)
            : base(host, lease)
        {
        }

        protected override async Task OnOpenAsync()
        {
            bool openedOK = false;
            int retryCount = 0;
            Exception lastException = null;
            do
            {
                try
                {
                    await OpenClientsAsync();
                    openedOK = true;
                }
                catch (Exception e)
                {
                    lastException = e;
                    if (e is ReceiverDisconnectedException)
                    {
                        // TODO Assuming this is due to a receiver with a higher epoch.
                        // Is there a way to be sure without checking the exception text?
                        ProcessorEventSource.Log.PartitionPumpWarning(
                            this.Host.Id, this.PartitionContext.PartitionId, "Receiver disconnected on create, bad epoch?", e.ToString());
                        // If it's a bad epoch, then retrying isn't going to help.
                        break;
                    }
                    else
                    {
                        ProcessorEventSource.Log.PartitionPumpWarning(
                            this.Host.Id, this.PartitionContext.PartitionId, "Failure creating client or receiver, retrying", e.ToString());
                        retryCount++;
                    }
                }
            }
            while (!openedOK && (retryCount < 5));

            if (!openedOK)
            {
                // IEventProcessor.onOpen is called from the base PartitionPump and must have returned in order for execution to reach here, 
                // so we can report this error to it instead of the general error handler.
                await this.Processor.ProcessErrorAsync(this.PartitionContext, lastException);
                this.PumpStatus = PartitionPumpStatus.OpenFailed;
            }

            if (this.PumpStatus == PartitionPumpStatus.Opening)
            {
                this.partitionReceiveHandler = new PartitionReceiveHandler(this);
                // IEventProcessor.OnOpen is called from the base PartitionPump and must have returned in order for execution to reach here, 
                // meaning it is safe to set the handler and start calling IEventProcessor.OnEvents.
                // Set the status to running before setting the javaClient handler, so the IEventProcessor.OnEvents can never race and see status != running.
                this.PumpStatus = PartitionPumpStatus.Running;
                this.partitionReceiver.SetReceiveHandler(this.partitionReceiveHandler);
            }

            if (this.PumpStatus == PartitionPumpStatus.OpenFailed)
            {
                this.PumpStatus = PartitionPumpStatus.Closing;
                await this.CleanUpClientsAsync();
                this.PumpStatus = PartitionPumpStatus.Closed;
            }
        }

        async Task OpenClientsAsync() // throws EventHubsException, IOException, InterruptedException, ExecutionException
        {
            // Create new clients
            object startAt = await this.PartitionContext.GetInitialOffsetAsync();
            long epoch = this.Lease.Epoch;
<<<<<<< HEAD
            ProcessorEventSource.Log.PartitionPumpCreateClientsStart(this.Host.Id, this.PartitionContext.PartitionId, epoch, startAt);
		    this.eventHubClient = EventHubClient.Create(this.Host.ConnectionSettings);
=======
            ProcessorEventSource.Log.PartitionPumpCreateClientsStart(this.Host.Id, this.PartitionContext.PartitionId, epoch, startOffset);
            this.eventHubClient = EventHubClient.Create(this.Host.ConnectionSettings);
>>>>>>> 98afa5fd

            // Create new receiver and set options
            if (startAt is string)
            {
                this.partitionReceiver = this.eventHubClient.CreateEpochReceiver(this.PartitionContext.ConsumerGroupName, this.PartitionContext.PartitionId, (string)startAt, epoch);
            }
            else if (startAt is DateTime)
            {
                this.partitionReceiver = this.eventHubClient.CreateEpochReceiver(this.PartitionContext.ConsumerGroupName, this.PartitionContext.PartitionId, (DateTime)startAt, epoch);
            }

            this.partitionReceiver.PrefetchCount = this.Host.EventProcessorOptions.PrefetchCount;
            
            ProcessorEventSource.Log.PartitionPumpCreateClientsStop(this.Host.Id, this.PartitionContext.PartitionId);
        }

        async Task CleanUpClientsAsync() // swallows all exceptions
        {
            if (this.partitionReceiver != null)
            {
                // Taking the lock means that there is no ProcessEventsAsync call in progress.
                Task closeTask;
                using (await this.ProcessingAsyncLock.LockAsync())
                {
                    // Calling PartitionReceiver.CloseAsync will gracefully close the IPartitionReceiveHandler we have installed.
                    ProcessorEventSource.Log.PartitionPumpInfo(this.Host.Id, this.PartitionContext.PartitionId, "Closing PartitionReceiver");
                    closeTask = this.partitionReceiver.CloseAsync();
                }

                await closeTask;
                this.partitionReceiver = null;
            }

            if (this.eventHubClient != null)
            {
                ProcessorEventSource.Log.PartitionPumpInfo(this.Host.Id, this.PartitionContext.PartitionId, "Closing EventHubClient");
                await this.eventHubClient.CloseAsync();
                this.eventHubClient = null;
            }
        }

        protected override async Task OnClosingAsync(CloseReason reason)
        {
            // Close the EH clients. Errors are swallowed, nothing we could do about them anyway.
            await CleanUpClientsAsync();
        }

        class PartitionReceiveHandler : IPartitionReceiveHandler
        {
            readonly EventHubPartitionPump eventHubPartitionPump;
            public PartitionReceiveHandler(EventHubPartitionPump eventHubPartitionPump)
            {
                this.eventHubPartitionPump = eventHubPartitionPump;
                this.MaxBatchSize = eventHubPartitionPump.Host.EventProcessorOptions.MaxBatchSize;
            }

            public int MaxBatchSize { get; }

            public Task ProcessEventsAsync(IEnumerable<EventData> events)
            {
                // This method is called on the thread that the Java EH client uses to run the pump.
                // There is one pump per EventHubClient. Since each PartitionPump creates a new EventHubClient,
                // using that thread to call OnEvents does no harm. Even if OnEvents is slow, the pump will
                // get control back each time OnEvents returns, and be able to receive a new batch of messages
                // with which to make the next OnEvents call. The pump gains nothing by running faster than OnEvents.
                return this.eventHubPartitionPump.ProcessEventsAsync(events);
            }

            public async Task ProcessErrorAsync(Exception error)
            {
                if (error == null)
                {
                    error = new Exception("No error info supplied by EventHub client");
                }

                if (error is ReceiverDisconnectedException)
                {
                    ProcessorEventSource.Log.PartitionPumpWarning(
                        this.eventHubPartitionPump.Host.Id, this.eventHubPartitionPump.PartitionContext.PartitionId,
                        "EventHub client disconnected, probably another host took the partition");
                }
                else
                {
                    ProcessorEventSource.Log.PartitionPumpError(
                        this.eventHubPartitionPump.Host.Id, this.eventHubPartitionPump.PartitionContext.PartitionId, "EventHub client error:", error.ToString());
                    await this.eventHubPartitionPump.ProcessErrorAsync(error);
                }

                this.eventHubPartitionPump.PumpStatus = PartitionPumpStatus.Errored;
            }
        }
    }
}<|MERGE_RESOLUTION|>--- conflicted
+++ resolved
@@ -83,13 +83,8 @@
             // Create new clients
             object startAt = await this.PartitionContext.GetInitialOffsetAsync();
             long epoch = this.Lease.Epoch;
-<<<<<<< HEAD
             ProcessorEventSource.Log.PartitionPumpCreateClientsStart(this.Host.Id, this.PartitionContext.PartitionId, epoch, startAt);
 		    this.eventHubClient = EventHubClient.Create(this.Host.ConnectionSettings);
-=======
-            ProcessorEventSource.Log.PartitionPumpCreateClientsStart(this.Host.Id, this.PartitionContext.PartitionId, epoch, startOffset);
-            this.eventHubClient = EventHubClient.Create(this.Host.ConnectionSettings);
->>>>>>> 98afa5fd
 
             // Create new receiver and set options
             if (startAt is string)
