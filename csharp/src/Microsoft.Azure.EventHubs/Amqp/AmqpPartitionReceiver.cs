﻿// Copyright (c) Microsoft. All rights reserved.
// Licensed under the MIT license. See LICENSE file in the project root for full license information.

namespace Microsoft.Azure.EventHubs.Amqp
{
    using System;
    using System.Collections.Generic;
    using System.Globalization;
    using System.Linq;
    using System.Threading;
    using System.Threading.Tasks;
    using Microsoft.Azure.Amqp;
    using Microsoft.Azure.Amqp.Encoding;
    using Microsoft.Azure.Amqp.Framing;

    class AmqpPartitionReceiver : PartitionReceiver
    {
        readonly object receivePumpLock;
        readonly ActiveClientLinkManager clientLinkManager;
        IPartitionReceiveHandler receiveHandler;
        CancellationTokenSource receivePumpCancellationSource;
        Task receivePumpTask;
        readonly ActiveClientLinkManager clientLinkManager;

        public AmqpPartitionReceiver(
            AmqpEventHubClient eventHubClient,
            string consumerGroupName,
            string partitionId,
            string startOffset,
            bool offsetInclusive,
            DateTime? startTime,
            long? epoch)
            : base(eventHubClient, consumerGroupName, partitionId, startOffset, offsetInclusive, startTime, epoch)
        {
            string entityPath = eventHubClient.ConnectionSettings.EntityPath;
            this.Path = $"{entityPath}/ConsumerGroups/{consumerGroupName}/Partitions/{partitionId}";
            this.ReceiveLinkManager = new FaultTolerantAmqpObject<ReceivingAmqpLink>(this.CreateLinkAsync, this.CloseSession);
            this.receivePumpLock = new object();
            this.clientLinkManager = new ActiveClientLinkManager((AmqpEventHubClient)this.EventHubClient);
        }

        string Path { get; }

        FaultTolerantAmqpObject<ReceivingAmqpLink> ReceiveLinkManager { get; }

        protected override Task OnCloseAsync()
        {
            // Close any ReceiveHandler (this is safe if there is none) and the ReceiveLinkManager in parallel.
            return Task.WhenAll(
                this.ReceiveHandlerCloseAsync(null),
                this.ReceiveLinkManager.CloseAsync());
        }

        protected override async Task<IList<EventData>> OnReceiveAsync(int maxMessageCount, TimeSpan waitTime)
        {
            bool shouldRetry = false;

<<<<<<< HEAD
            var timeoutHelper = new TimeoutHelper(waitTime, true);
=======
            var timeoutHelper = new TimeoutHelper(this.EventHubClient.ConnectionSettings.OperationTimeout, true);
>>>>>>> dc3cda90

            do
            {
                shouldRetry = false;

                try
                {
                    try
                    {
                        ReceivingAmqpLink receiveLink = await this.ReceiveLinkManager.GetOrCreateAsync(timeoutHelper.RemainingTime());
                        IEnumerable<AmqpMessage> amqpMessages = null;
                        bool hasMessages = await Task.Factory.FromAsync(
                            (c, s) => receiveLink.BeginReceiveMessages(maxMessageCount, timeoutHelper.RemainingTime(), c, s),
                            (a) => receiveLink.EndReceiveMessages(a, out amqpMessages),
                            this);

                        if (receiveLink.TerminalException != null)
                        {
                            throw receiveLink.TerminalException;
                        }

                        this.retryPolicy.ResetRetryCount(this.ClientId);

                        if (hasMessages && amqpMessages != null)
                        {
                            IList<EventData> eventDatas = null;
                            foreach (var amqpMessage in amqpMessages)
                            {
                                if (eventDatas == null)
                                {
                                    eventDatas = new List<EventData>();
                                }

                                receiveLink.DisposeDelivery(amqpMessage, true, AmqpConstants.AcceptedOutcome);
                                eventDatas.Add(AmqpMessageConverter.AmqpMessageToEventData(amqpMessage));
                            }

                            return eventDatas;
                        }
                    }
                    catch (AmqpException amqpException)
                    {
                        throw AmqpExceptionHelper.ToMessagingContract(amqpException.Error);
                    }
                }
                catch (Exception ex)
                {
                    // Evaluate retry condition?
                    this.retryPolicy.IncrementRetryCount(this.ClientId);
                    TimeSpan? retryInterval = this.retryPolicy.GetNextRetryInterval(this.ClientId, ex, timeoutHelper.RemainingTime());
                    if (retryInterval != null)
                    {
                        await Task.Delay(retryInterval.Value);
                        shouldRetry = true;
                    }
                    else
                    {
                        throw;
                    }
                }
            } while (shouldRetry);

            // No messages to deliver.
            return null;
        }

        protected override void OnSetReceiveHandler(IPartitionReceiveHandler newReceiveHandler)
        {
            lock (this.receivePumpLock)
            {
                if (this.receiveHandler != null)
                {
                    // Start closing the old receive handler (but don't wait).
                    this.receiveHandler.CloseAsync(null); // .Fork();
                }

                this.receiveHandler = newReceiveHandler;
                if (this.receiveHandler != null)
                {
                    // We have a new receiveHandler, ensure pump is running.
                    if (this.receivePumpTask == null)
                    {
                        this.receivePumpCancellationSource = new CancellationTokenSource();
                        this.receivePumpTask = this.ReceivePumpAsync(this.receivePumpCancellationSource.Token);
                    }
                }
                else
                {
                    // We have no receiveHandler, ensure pump is shut down.
                    if (this.receivePumpTask != null)
                    {
                        this.receivePumpCancellationSource.Cancel();
                        this.receivePumpCancellationSource.Dispose();
                        this.receivePumpCancellationSource = null;
                        this.receivePumpTask = null;
                    }
                }
            }
        }

        async Task<ReceivingAmqpLink> CreateLinkAsync(TimeSpan timeout)
        {
            var amqpEventHubClient = ((AmqpEventHubClient)this.EventHubClient);
            var connectionSettings = this.EventHubClient.ConnectionSettings;
            var timeoutHelper = new TimeoutHelper(connectionSettings.OperationTimeout);
            AmqpConnection connection = await amqpEventHubClient.ConnectionManager.GetOrCreateAsync(timeoutHelper.RemainingTime());

            // Authenticate over CBS
            var cbsLink = connection.Extensions.Find<AmqpCbsLink>();

            ICbsTokenProvider cbsTokenProvider = amqpEventHubClient.CbsTokenProvider;
            Uri address = new Uri(connectionSettings.Endpoint, this.Path);
            string audience = address.AbsoluteUri;
            string resource = address.AbsoluteUri;
            var expiresAt = await cbsLink.SendTokenAsync(cbsTokenProvider, address, audience, resource, new[] { ClaimConstants.Listen }, timeoutHelper.RemainingTime());

            AmqpSession session = null;
            try
            {
                // Create our Session
                var sessionSettings = new AmqpSessionSettings { Properties = new Fields() };
                session = connection.CreateSession(sessionSettings);
                await session.OpenAsync(timeoutHelper.RemainingTime());

                FilterSet filterMap = null;
                var filters = this.CreateFilters();
                if (filters != null && filters.Count > 0)
                {
                    filterMap = new FilterSet();
                    foreach (var filter in filters)
                    {
                        filterMap.Add(filter.DescriptorName, filter);
                    }
                }

                // Create our Link
                var linkSettings = new AmqpLinkSettings();
                linkSettings.Role = true;
                linkSettings.TotalLinkCredit = (uint)this.PrefetchCount;
                linkSettings.AutoSendFlow = this.PrefetchCount > 0;
                linkSettings.AddProperty(AmqpClientConstants.EntityTypeName, (int)MessagingEntityType.ConsumerGroup);
                linkSettings.Source = new Source { Address = address.AbsolutePath, FilterSet = filterMap };
                linkSettings.Target = new Target { Address = this.ClientId };
                linkSettings.SettleType = SettleMode.SettleOnSend;

                if (this.Epoch.HasValue)
                {
                    linkSettings.AddProperty(AmqpClientConstants.AttachEpoch, this.Epoch.Value);
                }

                var link = new ReceivingAmqpLink(linkSettings);
                linkSettings.LinkName = $"{amqpEventHubClient.ContainerId};{connection.Identifier}:{session.Identifier}:{link.Identifier}";
                link.AttachTo(session);

                await link.OpenAsync(timeoutHelper.RemainingTime());
                var activeClientLink = new ActiveClientLink(
                    link,
                    this.EventHubClient.ConnectionSettings.Endpoint.AbsoluteUri, // audience
                    this.EventHubClient.ConnectionSettings.Endpoint.AbsoluteUri, // endpointUri
                    new string[] { ClaimConstants.Listen },
                    true,
                    expiresAt);

                this.clientLinkManager.SetActiveLink(activeClientLink);

                return link;
            }
            catch
            {
                // Cleanup any session (and thus link) in case of exception.
                session?.Abort();
                throw;
            }
        }

        void CloseSession(ReceivingAmqpLink link)
        {
            link.Session.SafeClose();
        }

        IList<AmqpDescribed> CreateFilters()
        {
            if (string.IsNullOrWhiteSpace(this.StartOffset) && !this.StartTime.HasValue)
            {
                return null;
            }

            List<AmqpDescribed> filterMap = new List<AmqpDescribed>();
            if (!string.IsNullOrWhiteSpace(this.StartOffset) || this.StartTime.HasValue)
            {
                // In the case of DateTime, we want to be amqp-compliant so 
                // we should transmit the DateTime in a amqp-timestamp format,
                // which is defined as "64-bit two's-complement integer representing milliseconds since the unix epoch"
                // ref: http://docs.oasis-open.org/amqp/core/v1.0/amqp-core-complete-v1.0.pdf
                string sqlExpression = !string.IsNullOrWhiteSpace(this.StartOffset) ?
                    this.OffsetInclusive ?
                        string.Format(CultureInfo.InvariantCulture, AmqpClientConstants.FilterInclusiveOffsetFormatString, this.StartOffset) :
                        string.Format(CultureInfo.InvariantCulture, AmqpClientConstants.FilterOffsetFormatString, this.StartOffset) :
                    string.Format(CultureInfo.InvariantCulture, AmqpClientConstants.FilterReceivedAtFormatString, TimeStampEncodingGetMilliseconds(this.StartTime.Value));
                filterMap.Add(new AmqpSelectorFilter(sqlExpression));
            }

            return filterMap;
        }

        // This is equivalent to Microsoft.Azure.Amqp's internal API TimeStampEncoding.GetMilliseconds
        static long TimeStampEncodingGetMilliseconds(DateTime value)
        {
            DateTime utcValue = value.ToUniversalTime();
            double millisecs = (utcValue - AmqpConstants.StartOfEpoch).TotalMilliseconds;
            return (long)millisecs;
        }

        async Task ReceivePumpAsync(CancellationToken cancellationToken)
        {
            while (!cancellationToken.IsCancellationRequested)
            {
                IEnumerable<EventData> receivedEvents;
                try
                {
                    int batchSize;
                    lock (this.receivePumpLock)
                    {
                        if (this.receiveHandler == null)
                        {
                            // Pump has been shutdown, nothing more to do.
                            return;
                        }
                        else
                        {
                            batchSize = receiveHandler.MaxBatchSize;
                        }
                    }

                    receivedEvents = await this.ReceiveAsync(batchSize);
                }
                catch (Exception e)
                {
                    ServiceBusException serviceBusException = e as ServiceBusException;
                    if (serviceBusException != null && serviceBusException.IsTransient)
                    {
                        try
                        {
                            await this.ReceiveHandlerProcessErrorAsync(e);
                            continue;
                        }
                        catch (Exception userCodeError)
                        {
                            await this.ReceiveHandlerCloseAsync(userCodeError);
                            return;
                        }
                    }
					else
					{
                        await this.ReceiveHandlerCloseAsync(e);
                        return;
                    }
                }

                try
                {
                    await this.ReceiveHandlerProcessEventsAsync(receivedEvents);
                }
                catch (Exception userCodeError)
                {
                    await this.ReceiveHandlerCloseAsync(userCodeError);
                    return;
                }
            }

            // Shutting down gracefully
            await this.ReceiveHandlerCloseAsync(null);
        }

        // Encapsulates taking the receivePumpLock, checking this.receiveHandler for null,
        // calls this.receiveHandler.CloseAsync (starting this operation inside the receivePumpLock).
        Task ReceiveHandlerCloseAsync(Exception error)
        {
            Task closeTask = null;
            lock (this.receivePumpLock)
            {
                if (this.receiveHandler != null)
                {
                    if (this.receivePumpTask != null)
                    {
                        this.receivePumpCancellationSource.Cancel();
                        this.receivePumpCancellationSource.Dispose();
                        this.receivePumpCancellationSource = null;
                        this.receivePumpTask = null;
                    }

                    var receiveHandlerToClose = this.receiveHandler;
                    this.receiveHandler = null;
                    closeTask = receiveHandlerToClose.CloseAsync(error);
                }
            }

            return closeTask ?? Task.CompletedTask;
        }

        // Encapsulates taking the receivePumpLock, checking this.receiveHandler for null,
        // calls this.receiveHandler.ProcessErrorAsync (starting this operation inside the receivePumpLock).
        Task ReceiveHandlerProcessErrorAsync(Exception error)
        {
            Task processErrorTask = null;
            lock (this.receivePumpLock)
            {
                if (this.receiveHandler != null)
                {
                    processErrorTask = this.receiveHandler.ProcessErrorAsync(error);
                }
            }

            return processErrorTask ?? Task.CompletedTask;
        }

        // Encapsulates taking the receivePumpLock, checking this.receiveHandler for null,
        // calls this.receiveHandler.ProcessErrorAsync (starting this operation inside the receivePumpLock).
        Task ReceiveHandlerProcessEventsAsync(IEnumerable<EventData> eventDatas)
        {
            Task processEventsTask = null;
            lock (this.receivePumpLock)
            {
                if (this.receiveHandler != null)
                {
                    processEventsTask = this.receiveHandler.ProcessEventsAsync(eventDatas);
                }
            }

            return processEventsTask ?? Task.CompletedTask;
        }
    }
}<|MERGE_RESOLUTION|>--- conflicted
+++ resolved
@@ -55,11 +55,7 @@
         {
             bool shouldRetry = false;
 
-<<<<<<< HEAD
             var timeoutHelper = new TimeoutHelper(waitTime, true);
-=======
-            var timeoutHelper = new TimeoutHelper(this.EventHubClient.ConnectionSettings.OperationTimeout, true);
->>>>>>> dc3cda90
 
             do
             {
