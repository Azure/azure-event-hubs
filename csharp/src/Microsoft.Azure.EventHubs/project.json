--- conflicted
+++ resolved
@@ -2,15 +2,7 @@
   "version": "1.0.0-*",
 
   "dependencies": {
-<<<<<<< HEAD
-    "Microsoft.Azure.Amqp.Core": "1.1.0",
-    "NETStandard.Library": "1.5.0-rc2-24027",
-    "System.Reflection.Emit": "4.0.1-rc2-24027",
-    "System.Reflection.TypeExtensions": "4.1.0-rc2-24027",
-    "System.Security.Principal.Windows": "4.0.0-rc2-24027"
-=======
     "Microsoft.Azure.Amqp": "2.0.0"
->>>>>>> 2da52f37
   },
 
   "frameworks": {
